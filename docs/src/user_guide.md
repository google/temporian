--- conflicted
+++ resolved
@@ -545,13 +545,8 @@
 If you want to apply arithmetic operators on [`Nodes`][temporian.Node] with different samplings, take a look at
 [Sampling](#sampling) section.
 
-<<<<<<< HEAD
-If you want to apply them on nodes with different indices, check the
+If you want to apply them on [`Nodes`][temporian.Node] with different indexes, check the
 [Vertical operators](#indexes-horizontal-and-vertical-operators) section.
-=======
-If you want to apply them on [`Nodes`][temporian.Node] with different indices, check the
-[Vertical operators](#index-horizontal-and-vertical-operators) section.
->>>>>>> e4d58c25
 
 Operations involving scalars are applied index-feature-element-wise.
 
