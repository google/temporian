# User Guide

This is a complete tour of Temporian's capabilities. For a brief introduction to how the library works, please refer to [3 minutes to Temporian](./3_minutes).

## What is temporal data?

For Temporian, temporal data is a **multivariate and multi-index time sequence**: an extension of multivariate time-series to non-uniform and hierarchically-structured data. This allows for representing time series, but also other common time data such as transactions, logs, sparse events, asynchronous measurements, or hierarchical records. Temporian unifies all of those into a powerful and concise framework.

<!-- TODO: add plot -->

## Events and [`EventSets`][temporian.EventSet]

The most basic unit of data in Temporian is referred to as an _event_. An event consists of a timestamp and a set of feature values.

Here is an example of an event:

```
timestamp: 05-02-2023
feature_1: 0.5
feature_2: "red"
feature_3: 10
```

Events are not handled individually. Instead, events are grouped together into **[`EventSets`][temporian.EventSet]**. When representing an [`EventSet`][temporian.EventSet], it is convenient to group similar features together and to sort them according to the timestamps in increasing order.

Here is an example of an [`EventSet`][temporian.EventSet] containing four events, each with three features:

```
timestamp: [04-02-2023, 06-02-2023, 07-02-2023, 07-02-2023]
feature_1: [0.5, 0.6, NaN, 0.9]
feature_2: ["red", "blue", "red", "blue"]
feature_3:  [10, -1, 5, 5]
```

**Remarks:**

- All values for a given feature are of the same data type. For instance, `feature_1` is float64 while `feature_2` is a string.
- The value NaN (for _not a number_) indicates that a value is missing.
- Timestamps are not necessarily uniformly sampled.
- The same timestamp can be repeated.

In the next code examples, variables with names like `evset` refer to an [`EventSet`][temporian.EventSet].

You can create an [`EventSet`][temporian.EventSet] as follows:

```python
>>> evset = tp.event_set(
... 	timestamps=["2023-02-04","2023-02-06","2023-02-07","2023-02-07"],
... 	features={
...         "feature_1": [0.5, 0.6, np.nan, 0.9],
...         "feature_2": ["red", "blue", "red", "blue"],
...         "feature_3":  [10, -1, 5, 5],
... 	}
... )

```

[`EventSets`][temporian.EventSet] can be printed.

```python
>>> print(evset)
indexes: []
features: [('feature_1', float64), ('feature_2', str_), ('feature_3', int64)]
events:
     (4 events):
        timestamps: [...]
        'feature_1': [0.5 0.6 nan 0.9]
        'feature_2': ['red' 'blue' 'red' 'blue']
        'feature_3': [10 -1  5  5]
...

```

[`EventSets`][temporian.EventSet] can be plotted.

```python
>>> evset.plot()

```

**Note:** You'll learn how to create an [`EventSet`][temporian.EventSet] using other data sources such as pandas DataFrames later.

Events can carry various meanings. For instance, events can represent **regular measurements**. Suppose an electronic thermometer that generates temperature measurements every minute. This could be an [`EventSet`][temporian.EventSet] with one feature called `temperature`. In this scenario, the temperature can change between two measurements. However, for most practical uses, the most recent measurement will be considered the current temperature.

<!-- TODO: Temperature plot -->

Events can also represent the _occurrence_ of sporadic phenomena. Suppose a sales recording system that records client purchases. Each time a client makes a purchase (i.e., each transaction), a new event is created.

<!-- TODO: Sales plot -->

You will see that Temporian is agnostic to the semantics of events, and that often, you will mix together measurements and occurrences. For instance, given the _occurrence_ of sales from the previous example, you can compute daily sales (which is a _measurement_).

## Graph and Operators

Processing operations are performed by **Operators**. For instance, the [`tp.simple_moving_average()`][temporian.simple_moving_average] operator computes the [simple moving average](https://en.wikipedia.org/wiki/Moving_average) of each feature in an [`EventSet`][temporian.EventSet].

Operators are not executed individually, but rather combined to form an operator **Graph**. A graph takes one or multiple [`EventSets`][temporian.EventSet] as input and produces one or multiple [`EventSets`][temporian.EventSet] as output. Graphs can contain an arbitrary number of operators, which can consume the output of other operators as input. You can see a graph as a computation graph where [`Nodes`][temporian.Node] are operators.

<!-- TODO: Graph plot -->

Let's see how to compute the simple moving average of two features `feature_1` and `feature_2` using two different window lengths, and then sum the results:

```python
>>> # Define the input of the graph.
>>> a_node = tp.input_node(
...     features=[
...         ("feature_1", tp.float64),
...         ("feature_2", tp.float64),
...     ],
...     indexes=[("feature_3", tp.str_)],
...     name="a",
... )
>>>
>>> # Define the operators in the graph.
>>> b_node = tp.simple_moving_average(a_node, window_length=5)
>>> c_node = tp.simple_moving_average(a_node, window_length=10)
>>> d_node = b_node + c_node
>>>
>>> # Create an EventSet compatible with the graph.
>>> a_evset = tp.event_set(
... 	timestamps=[0, 1, 2, 3, 4, 5, 6, 7, 8, 9],
... 	features={
...         "feature_1": [1.0, 2.0, 3.0, 4.0, 2.0, 3.0, 4.0, 5.0, 6.0, 3.0],
...         "feature_2": [54.0, 23.0, 53.0, 12.0, 12.0, 32.0, 23.0, 12.0, 2.0, 4.0],
...         "feature_3": ["i1", "i1", "i1", "i1", "i1", "i2", "i2", "i2", "i2", "i2",],
... 	},
...     indexes=["feature_3"],
...     name="a",
... )
>>>
>>> # Feed the EventSet to the graph. The result is also an EventSet.
>>> d_evset = tp.run(d_node, {a_node: a_evset})
>>>
>>> # Print the result.
>>> print(d_evset)  # doctest:+SKIP
```

The [`tp.run()`][temporian.run] function's signature is `tp.run(<outputs>, <inputs>)`.

The `<outputs>` can be specified as a [`Node`][temporian.Node], a list of [`Nodes`][temporian.Node], or a dictionary of names to [`Nodes`][temporian.Node], and the result of [`tp.run()`][temporian.run] will be of the same type. For example, if `<outputs>` is a list of three [`Nodes`][temporian.Node], the result will be a list of the three corresponding [`EventSets`][temporian.EventSet].

The `<inputs>` can be specified as a dictionary of [`Nodes`][temporian.Node] to [`EventSets`][temporian.EventSet], a dictionary of names to [`EventSets`][temporian.EventSet], a list of [`EventSets`][temporian.EventSet] or a single [`EventSet`][temporian.EventSet], which lets Temporian know the [`Nodes`][temporian.Node] of the graph that each input [`EventSet`][temporian.EventSet] corresponds to. In the case of a dictionary of names to [`EventSets`][temporian.EventSet], the names must match the names of [`Nodes`][temporian.Node] in the graph, and in the case of a list or single [`EventSet`][temporian.EventSet], the names of those [`EventSets`][temporian.EventSet] must do the same. If we specify the inputs as a dictionary, we could skip passing a name to `a_evset`.

**Remarks:**

- It's important to distinguish between _[`EventSets`][temporian.EventSet]_, such as `a_evset`, that contain data, and _[`Nodes`][temporian.Node]_, like `a_node` and `b_node`, that connect operators together and compose the computation graph, but do not contain data.
<<<<<<< HEAD
- No computation is performed when defining the graph (i.e., when calling the operator functions). All computation is done during [`tp.evaluate()`][temporian.evaluate].
- In [`tp.evaluate()`][temporian.evaluate], the second argument defines a mapping between input [`Nodes`][temporian.Node] and [`EventSets`][temporian.EventSet]. If all necessary input [`Nodes`][temporian.Node] are not fed, an error will be raised.
=======
- No computation is performed during the definition of the graph (i.e., when calling the operator functions). All computation is done during [`tp.run()`][temporian.run].
- In [`tp.run()`][temporian.run], the second argument defines a mapping between input [`Nodes`][temporian.Node] and [`EventSets`][temporian.EventSet]. If all necessary input [`Nodes`][temporian.Node] are not fed, an error will be raised.
>>>>>>> 5e1d92da
- In most cases you will only pass [`EventSets`][temporian.EventSet] that correspond to the graph's input [`Nodes`][temporian.Node], but Temporian also supports passing [`EventSets`][temporian.EventSet] to intermediate [`Nodes`][temporian.Node] in the graph. In the example provided, `a_node` is fed, but we could also feed `b_node` and `c_node`. In that case we would not need to feed `a_node`, since no [`Nodes`][temporian.Node] need to be computed from it anymore.

To simplify its usage when the graph contains a single output [`Node`][temporian.Node], `node.run(...)` is equivalent to `tp.run(node, ...)`.

```python
>>> # These statements are equivalent.
>>> d_evset = tp.run(d_node, {a_node: a_evset})
>>> d_evset = d_node.run({a_node: a_evset})

```

<!-- TODO
# Not implemented yet:
>>> # d_evset = tp.run(d_node, {"a": a_evset})
>>> # d_evset = tp.run(d_node, [a_evset])
>>> # d_evset = tp.run(d_node, a_evset)
>>> # d_evset = d_node.run({"a": a_evset})
>>> # d_evset = d_node.run([a_evset])
>>> # d_evset = d_node.run(a_evset)
-->

**Warning:** It is more efficient to run multiple output [`Nodes`][temporian.Node] together with [`tp.run()`][temporian.run] than to run them separately with `node_1.run(...)`, `node_2.run(...)`, etc. Only use [`node.run()`][temporian.Node.run] for debugging purposes or when you only have a single output [`Node`][temporian.Node].

## Creating a [`Node`][temporian.Node] from an [`EventSet`][temporian.EventSet]

Previously, we defined the input of the graph `a_node` with [`tp.input_node()`][temporian.input_node]. This way of listing features manually and their respective data type is cumbersome.

If an [`EventSet`][temporian.EventSet] is available (i.e., data is available) this step can be changed to use `evset.node()` instead, which will return a [`Node`][temporian.Node] that is compatible with it. This is especially useful when creating [`EventSets`][temporian.EventSet] from existing data, such as pandas DataFrames or CSV files.

```python
>>> # Define an EventSet.
>>> a_evset = tp.event_set(
... 	timestamps=[0, 1, 2, 3, 4, 5, 6, 7, 8, 9],
... 	features={
...         "feature_1": [1.0, 2.0, 3.0, 4.0, 2.0, 3.0, 4.0, 5.0, 6.0, 3.0],
...         "feature_2": [54, 23, 53, 12, 12, 32, 23, 12, 2, 4],
... 	},
...     name="a",
... )

>>> # Define the input of a graph using an existing EventSet.
>>> # This line is equivalent to the `tp.input_node` line above.
>>> a_node = a_evset.node()

# ... Define operators and run the graph as above.
```

## Time units

In Temporian, times are always represented by a float64 value. Users have the freedom to choose the semantic to this value. For example, the time can be the number of nanoseconds since the start of the day, the number of cycles of a process, the number of years since the big bang, or the number of seconds since January 1, 1970, at 00:00:00 UTC, also known as Unix or POSIX time.

To ease the feature engineering of dates, Temporian contains a set of _calendar operators_. These operators specialize in creating features from dates and datetimes. For instance, the [`tp.calendar_hour()`][temporian.calendar_hour] operator returns the hour of the date in the range `0-23`.

Calendar operators require the time in their inputs to be Unix time, so applying them on non-Unix timestamps will raise errors. Temporian can sometimes automatically recognize if input timestamps correspond to Unix time (e.g. when an [`EventSet`][temporian.EventSet] is created from a pandas DataFrame with a datetime column, or when passing a list of datetime objects as timestamps in [`EventSet`][temporian.EventSet]'s constructor). If creating [`EventSets`][temporian.EventSet] manually and passing floats directly to `timestamps`, you need to explicitly specify whether they correspond to Unix times or not via the `is_unix_timestamp` argument.

```python
>>> a_evset = tp.event_set(
...     timestamps=[
...         pd.to_datetime("Monday Mar 13 12:00:00 2023", utc=True),
...         pd.to_datetime("Tuesday Mar 14 12:00:00 2023", utc=True),
...         pd.to_datetime("Friday Mar 17 00:00:01 2023", utc=True),
...     ],
...     features={
...         "feature_1": [1, 2, 3],
...         "feature_2": ["a", "b", "c"],
...     },
... )
>>> a_node = a_evset.node()
>>> b_node = tp.glue(a_node, tp.calendar_day_of_week(a_node))
>>> b_node.run(a_evset)
indexes: ...
features: [('feature_1', int64), ('feature_2', str_), ('calendar_day_of_week', int32)]
events:
     (3 events):
        timestamps: [1.6787e+09 1.6788e+09 1.6790e+09]
        'feature_1': [1 2 3]
        'feature_2': ['a' 'b' 'c']
        'calendar_day_of_week': [0 1 4]
...

```

Temporian accepts time inputs in various formats, including integer, float, Python date or datetime, NumPy datetime, and pandas datetime. Date and datetime objects are internally converted to floats as Unix time in seconds, compatible with the calendar operators.

Operators can take _durations_ as input arguments. For example, the simple moving average operator takes a `window_length` argument. Temporian exposes several utility functions to help creating those duration arguments when using Unix timestamps:

```python
>>> a = tp.input_node(features=[("feature_1", tp.float64)])
>>>
>>> # Define a 1-day moving average.
>>> b = tp.simple_moving_average(a, window_length=tp.duration.days(1))
>>>
>>> # Equivalent.
>>> b = tp.simple_moving_average(a, window_length=24 * 60 * 60)

```

## Plotting

Data visualization is crucial for gaining insights into data and the system it represents. It also helps in detecting unexpected behavior and issues, making debugging and iterative development easier.

Temporian provides two plotting functions for data visualization: [`evset.plot()`][temporian.EventSet.plot] and [`tp.plot()`][temporian.plot].

The [`evset.plot()`][temporian.EventSet.plot] function is shorter to write and is used for displaying a single [`EventSet`][temporian.EventSet], while the [`tp.plot()`][temporian.plot] function is used for displaying multiple [`EventSets`][temporian.EventSet] together. This function is particularly useful when [`EventSets`][temporian.EventSet] are indexed (see [Index, horizontal and vertical operators](#indexes-horizontal-and-vertical-operators)) or have different samplings (see [Sampling](#sampling)).

Here's an example of using the [`evset.plot()`][temporian.EventSet.plot] function:

```python
>>> evset = tp.event_set(
... 	timestamps=[1, 2, 3, 4, 5],
... 	features={
...         "feature_1": [0.5, 0.6, 0.4, 0.4, 0.9],
...         "feature_2": ["red", "blue", "red", "blue", "green"]
...     }
... )
>>> evset.plot()

```

By default, the plotting style is selected automatically based on the data.

For example, uniformly sampled numerical features (i.e., time series) are plotted with a continuous line, while non-uniformly sampled values are plotted with markers. Those and other behaviors can be controlled via the function's arguments.

Here's an example of using the `evset.plot()` function with options:

```python
>>> figure = evset.plot(
...     style="marker",
...     width_px=400,
...     min_time=2,
...     max_time=10,
...     return_fig=True,
... )

```

The plots are static images by default. However, interactive plotting can be very powerful. To enable interactive plotting, use `interactive=True`. Note that interactive plotting requires the `bokeh` Python library to be installed.

```python
!pip install bokeh -q

>>> evset.plot(interactive=True)

```

## Feature naming

Each feature is identified by a name, and the list of features is available through the `features` property of a [`Node`][temporian.Node].

```python
>>> events = tp.event_set(
... 	timestamps=[1,2,3,4,5],
... 	features={
... 	    "feature_1": [0.5, 0.6, 0.4, 0.4, 0.9],
... 	    "feature_2": [1.0, 2.0, 3.0, 2.0, 1.0]}
...     )
>>> node = events.node()
>>> print(node.features)
[('feature_1', float64), ('feature_2', float64)]

```

Most operators do not change the input feature's names.

```python
>>> tp.moving_sum(node, window_length=10).features
[('feature_1', float64), ('feature_2', float64)]

```

Some operators combine two input features with different names, in which case the output name is also combined.

```python
>>> result = node["feature_1"] * node["feature_2"]
>>> result.features
[('mult_feature_1_feature_2', float64)]

```

The calendar operators don't depend on input features but on the timestamps, so the output feature name doesn't
relate to the input feature names.

```python
>>> date_events = tp.event_set(
... 	timestamps=["2020-02-15", "2020-06-20"],
... 	features={"some_feature": [10, 20]}
...     )
>>> date_node = date_events.node()
>>> print(tp.calendar_month(date_node).features)
[('calendar_month', int32)]

```

You can modify feature names using the [`tp.rename()`][temporian.rename] and [`tp.prefix()`][temporian.prefix] operators. [`tp.rename()`][temporian.rename] changes the name of features, while [`tp.prefix()`][temporian.prefix] adds a prefix in front of existing feature names. Note that they do not modify the content of the input [`Node`][temporian.Node], but return a new [`Node`][temporian.Node] with the modified feature names.

```python
>>> # Rename a single feature.
>>> renamed_f1 = tp.rename(node["feature_1"], "renamed_1")
>>> print(renamed_f1.features)
[('renamed_1', float64)]

>>> # Rename all features.
>>> renamed_node = tp.rename(node,
...     {"feature_1": "renamed_1", "feature_2": "renamed_2"}
... )
>>> print(renamed_node.features)
[('renamed_1', float64), ('renamed_2', float64)]

```

```python
>>> # Prefix a single feature.
>>> prefixed_f1 = tp.prefix("prefixed.", node["feature_1"])
>>> print(prefixed_f1.features)
[('prefixed.feature_1', float64)]

>>> # Prefix all features.
>>> prefixed_node = tp.prefix("prefixed.", node)
>>> print(prefixed_node.features)
[('prefixed.feature_1', float64), ('prefixed.feature_2', float64)]

```

It is recommended to use [`tp.rename()`][temporian.rename] and [`tp.prefix()`][temporian.prefix] to organize your data, and avoid duplicated feature names.

```python
>>> sma_7_node = tp.prefix("sma_7.", tp.simple_moving_average(node, tp.duration.days(7)))
>>> sma_14_node = tp.prefix("sma_14.", tp.simple_moving_average(node, tp.duration.days(14)))

```

The [`tp.glue()`][temporian.glue] operator can be used to concatenate different features into a single [`Node`][temporian.Node], but it will fail if two features with the same name are provided. The following pattern is commonly used in Temporian programs.

```python
>>> result = tp.glue(
...     tp.prefix("sma_7.", tp.simple_moving_average(node, tp.duration.days(7))),
...     tp.prefix("sma_14.", tp.simple_moving_average(node, tp.duration.days(14))),
... )

```

## Casting

Temporian is strict on feature data types (also called dtype). This means that often, you cannot perform operations between features of different types. For example, you cannot subtract a `tp.float32` and a `tp.float64`. Instead, you must manually cast the features to the same type before performing the operation.

```python
>>> node = tp.input_node(features=[("f1", tp.float32), ("f2", tp.float64)])
>>> added = tp.cast(node["f1"], tp.float64) + node["f2"]

```

Casting is especially useful to reduce memory usage. For example, if a feature only contains values between 0 and 10000, using `tp.int32` instead of `tp.int64` will halve memory usage. These optimizations are critical when working with large datasets.

Casting can also be a necessary step before calling operators that only accept certain input data types.

Note that in Python, the values `1.0` and `1` are respectively `float64` and `int64`.

Temporian supports data type casting through the [`tp.cast()`][temporian.cast] operator. Destination data types can be specified in three different ways:

1. Single data type: converts all input features to the same destination data type.

   ```python
   >>> node.features
   [('f1', float32), ('f2', float64)]

   >>> print(tp.cast(node, tp.str_).features)
   [('f1', str_), ('f2', str_)]

   ```

2. Feature name to data type mapping: converts each feature (specified by name) to a specific data type.

   ```python
   >>> print(tp.cast(node, {"f1": tp.str_, "f2": tp.int64}).features)
   [('f1', str_), ('f2', int64)]

   ```

3. Data type to data type mapping: converts all features of a specific data type to another data type.

   ```python
   >>> print(tp.cast(node, {tp.float32: tp.str_, tp.float64: tp.int64}).features)
   [('f1', str_), ('f2', int64)]

   ```

<<<<<<< HEAD
Keep in mind that casting may fail when the graph is evaluated. For instance, attempting to cast `"word"` to `tp.float64` will result in an error. These errors cannot be caught prior to graph evaluation.
=======
Keep in mind that the casting can fail when the graph is run. For instance, attempting to cast `"word"` to `tp.float64` will result in an error. These errors cannot be caught prior to graph evaluation.
>>>>>>> 5e1d92da

## Arithmetic operators

Arithmetic operators can be used between the features of a [`Node`][temporian.Node], to perform element-wise calculations.

Common mathematical and bit operations are supported, such as addition (`+`), subtraction (`-`), product (`*`), division (`/`), floor division (`//`), modulo (`%`), comparisons (`>, >=, <, <=`), and bitwise operators (`&, |, ~`).

These operators are applied index-wise and timestamp-wise, between features in the same position.

```python
>>> evset = tp.event_set(
...     timestamps=[1, 10],
...     features={
...         "f1": [0, 1],
...         "f2": [10.0, 20.0],
...         "f3": [100, 100],
...         "f4": [1000.0, 1000.0],
...     },
... )
>>> node = evset.node()

>>> node_added = node[["f1", "f2"]] + node[["f3", "f4"]]

>>> evset_added = node_added.run(evset)
>>> print(evset_added)
indexes: ...
features: [('add_f1_f3', int64), ('add_f2_f4', float64)]
events:
     (2 events):
        timestamps: [ 1. 10.]
        'add_f1_f3': [100 101]
        'add_f2_f4': [1010. 1020.]
...

```

Note that features of type `int64` and `float64` are not mixed above, because otherwise the operation would fail without an explicit type cast.

```python
>>> # Attempt to mix dtypes.
>>> node["f1"] + node["f2"]
Traceback (most recent call last):
    ...
ValueError: ... corresponding features should have the same dtype. ...

```

Refer to the [Casting](#casting) section for more on this.

All the operators have an equivalent functional form. The example above using `+`, could be rewritten with [`tp.add()`][temporian.add].

```python
>>> # Equivalent.
>>> node_added = tp.add(node[["f1", "f2"]], node[["f3", "f4"]])

```

Other usual comparison and logic operators also work (except `==`, see below).

```python
>>> is_greater = node[["f1", "f2"]] > node[["f3", "f4"]]
>>> is_less_or_equal = node[["f1", "f2"]] <= node[["f3", "f4"]]
>>> is_wrong = is_greater & is_less_or_equal

```

**Warning:** The Python equality operator (`==`) does not compute element-wise equality between features. Use the [`tp.equal()`][temporian.equal] operator instead.

```python
>>> # Works element-wise as expected
>>> tp.equal(node["f1"], node["f3"])
schema:
    features: [('eq_f1_f3', bool_)]
    ...

>>> # This is just a boolean
>>> (node["f1"] == node["f3"])
False

```

All these operators act feature-wise, i.e. they perform index-feature-wise operations (for each feature in each index key). This implies that the input [`Nodes`][temporian.Node] must have the same number of features.

```python
>>> node[["f1", "f2"]] + node["f3"]
Traceback (most recent call last):
    ...
ValueError: The left and right arguments should have the same number of features. ...

```

The input [`Nodes`][temporian.Node] must also have the same sampling and index.

```python
>>> sampling_1 = tp.event_set(
...     timestamps=[0, 1],
...     features={"f1": [1, 2]},
... )
>>> sampling_2 = tp.event_set(
...     timestamps=[1, 2],
...     features={"f1": [3, 4]},
... )
>>> sampling_1.node() + sampling_2.node()
Traceback (most recent call last):
    ...
ValueError: Arguments should have the same sampling. ...

```

If you want to apply arithmetic operators on [`Nodes`][temporian.Node] with different samplings, take a look at
[Sampling](#sampling) section.

If you want to apply them on [`Nodes`][temporian.Node] with different indexes, check the
[Vertical operators](#indexes-horizontal-and-vertical-operators) section.

Operations involving scalars are applied index-feature-element-wise.

```python
>>> node_scalar = node * 10
>>> print(node_scalar.run(evset))
indexes: ...
features: [('f1', int64), ('f2', float64), ('f3', int64), ('f4', float64)]
events:
     (2 events):
        timestamps: [ 1. 10.]
        'f1': [ 0 10]
        'f2': [100. 200.]
        'f3': [1000 1000]
        'f4': [10000. 10000.]
...

```

## Sampling

Arithmetic operators, such as [`tp.add()`][temporian.add], require their input arguments to have the same timestamps and [Index](#indexes-horizontal-and-vertical-operators). The unique combination of timestamps and indexes is called a _sampling_.

<!-- TODO: example -->

For example, if [`Nodes`][temporian.Node] `a` and `b` have different samplings, `a["feature_1"] + b["feature_2"]` will fail.

To use arithmetic operators on [`EventSets`][temporian.EventSet] with different samplings, one of the [`EventSets`][temporian.EventSet] needs to be resampled to the sampling of the other [`EventSet`][temporian.EventSet]. Resampling is done with the [`tp.resample()`][temporian.resample] operator.

The [`tp.resample()`][temporian.resample] operator takes two [`EventSets`][temporian.EventSet] called `input` and `sampling`, and returns the resampling of the features of `input` according to the timestamps of `sampling` according to the following rules:

If a timestamp is present in `input` but not in `sampling`, the timestamp is dropped.
If a timestamp is present in both `input` and `sampling`, the timestamp is kept.
If a timestamp is present in `sampling` but not in `input`, a new timestamp is created using the feature values from the _closest anterior_ (not the closest, as that could induce future leakage) timestamp of `input`. This rule is especially useful for events that represent measurements (see [Events and [`EventSets`][temporian.EventSet]](#events-and-eventsets)).

**Note:** Features in `sampling` are ignored. This also happens in some other operators that take a `sampling` argument of type [`Node`][temporian.Node] - it indicates that only the sampling (a.k.a. the indexes and timestamps) of that [`Node`][temporian.Node] are being used by that operator.

Given this example:

```python
>>> evset = tp.event_set(
...     timestamps=[10, 20, 30],
...     features={
...         "x": [1.0, 2.0, 3.0],
...     },
... )
>>> node = evset.node()
>>> sampling_evset = tp.event_set(
...     timestamps=[0, 9, 10, 11, 19, 20, 21],
... )
>>> sampling_node = sampling_evset.node()
>>> resampled = tp.resample(input=node, sampling=sampling_node)
>>> resampled.run({node: evset, sampling_node: sampling_evset})
indexes: []
features: [('x', float64)]
events:
     (7 events):
        timestamps: [ 0.  9. 10. 11. 19. 20. 21.]
        'x': [nan nan  1.  1.  1.  2.  2.]
...

```

The following would be the matching between the timestamps of `sampling` and `input`:

| `sampling` timestamp         | 0   | 9   | 10  | 11  | 19  | 20  | 21  |
| ---------------------------- | --- | --- | --- | --- | --- | --- | --- |
| matching `input` timestamp   | -   | -   | 10  | 10  | 10  | 20  | 20  |
| matching `"x"` feature value | NaN | NaN | 1   | 1   | 1   | 2   | 2   |

If `sampling` contains a timestamp anterior to any timestamp in the `input` (like 0 and 9 in the example above), the feature of the sampled event will be missing. The representation of a missing value depends on its dtype:

float: `NaN`
integer: `0`
string: `""`

Back to the example of the [`tp.add()`][temporian.add] operator, `a` and `b` with different sampling can be added as follows:

```python
>>> sampling_a = tp.event_set(
...     timestamps=[0, 1, 2],
...     features={"f1": [10, 20, 30]},
... )
>>> sampling_b = tp.event_set(
...     timestamps=[1, 2, 3],
...     features={"f1": [5, 4, 3]},
... )
>>> a = sampling_a.node()
>>> b = sampling_b.node()
>>> result = a + tp.resample(b, a)
>>> result.run({a: sampling_a, b: sampling_b})
indexes: []
features: [('add_f1_f1', int64)]
events:
     (3 events):
        timestamps: [0. 1. 2.]
        'add_f1_f1': [10 25 34]
...

```

[`tp.resample()`][temporian.resample] is critical to combine events from different, non-synchronized sources. For example, consider a system with two sensors, a thermometer for temperature and a manometer for pressure. The temperature sensor produces measurements every 1 to 10 minutes, while the pressure sensor returns measurements every second. Additionally assume that both sensors are not synchronized. Finally, assume that you need to combine the temperature and pressure measurements with the equation `temperature / pressure`.

<!-- TODO: image -->

Since the temperature and pressure [`EventSets`][temporian.EventSet] have different sampling, you will need to resample one of them. The pressure sensor has higher resolution. Therefore, resampling the temperature to the pressure yields higher resolution than resampling the pressure to the temperature.

```python
r = tp.resample(termometer["temperature"], manometer) / manometer["pressure"]
```

When handling non-uniform timestamps it is also common to have a common resampling source.

```python
sampling_source = ... # Uniform timestamps every 10 seconds.
r = tp.resample(termometer["temperature"], sampling_source) / tp.resample(manometer["pressure"], sampling_source)
```

Moving window operators, such as the [`tp.simple_moving_average()`][temporian.simple_moving_average] or [`tp.moving_count()`][temporian.moving_count] operators, have an optional `sampling` argument. For example, the signature of the simple moving average operator is [`tp.simple_moving_average()(][temporian.simple_moving_average]input: Node, window_length: Duration, sampling: Optional[Node] = None)`. If `sampling`is not set, the result will maintain the sampling of the`input`argument. If`sampling`is set, the moving window will be sampled at each timestamp of`sampling` instead, and the result will have those new ones.

```python
b = tp.simple_moving_average(input=a, window_length=10)
c = tp.simple_moving_average(input=a, window_length=10, sampling=d)
```

Note that if planning to resample the result of a moving window operator, passing the `sampling` argument is both more efficient and more accurate than calling [`tp.resample()`][temporian.resample] on the result.

## Indexes, horizontal and vertical operators

All operators presented so far work on a sequence of related events. For instance, the simple moving average operator computes the average of events within a specific time window. These types of operators are called _horizontal operators_.

It is sometimes desirable for events in an [`EventSet`][temporian.EventSet] not to interact with each other. For example, assume a dataset containing the sum of daily sales of a set of products. The objective is to compute the sum of weekly sales of each product independently. In this scenario, the weekly moving sum should be applied individually to each product. If not, you would compute the weekly sales of all the products together.

To compute the weekly sales of individual products, you can define the `product` feature as the _index_.

```python
>>> daily_sales = tp.event_set(
... 	timestamps=["2020-01-01", "2020-01-01", "2020-01-02", "2020-01-02"],
... 	features={
...         "product": [1, 2, 1, 2],
...         "sale": [100.0, 300.0, 90.0, 400.0],
...     },
...     indexes=["product"]
... )
>>> print(daily_sales)
indexes: [('product', int64)]
features: [('sale', float64)]
events:
    product=1 (2 events):
        timestamps: [...]
        'sale': [100. 90.]
    product=2 (2 events):
        timestamps: [...]
        'sale': [300. 400.]
...

```

The moving sum operator will then be applied independently to the events corresponding to each product.

```python
>>> a = daily_sales.node()
>>>
>>> # Compute the moving sum of each index group (a.k.a. each product) individually.
>>> b = tp.moving_sum(a, window_length=tp.duration.weeks(1))
>>>
>>> b.run({a: daily_sales})
indexes: [('product', int64)]
features: [('sale', float64)]
events:
    product=1 (2 events):
        timestamps: [...]
        'sale': [100. 190.]
    product=2 (2 events):
        timestamps: [...]
        'sale': [300. 700.]
...

```

Horizontal operators can be understood as operators that are applied independently on each index.

Operators that modify a [`Node`][temporian.Node]'s indexes are called _vertical operators_. The most important vertical operators are:

- [`tp.add_index()`][temporian.add_index]: Add features to the index.
- [`tp.drop_index()`][temporian.drop_index]: Remove features from the index, optionally keeping them as features.
- [`tp.set_index()`][temporian.set_index]: Changes the index.
- [`tp.propagate()`][temporian.propagate]: Expand indexes based on another [`EventSet`][temporian.EventSet]’s indexes.

By default, [`EventSets`][temporian.EventSet] are _flat_, which means they have no index, and therefore all events are in a single global group.

Also, keep in mind that only string and integer features can be used as indexes.

[`EventSets`][temporian.EventSet] can have multiple features as index. In the next example, assume our daily sale aggregates are also annotated with `store` data.

```python
>>> daily_sales = tp.event_set(
... 	timestamps=["2020-01-01", "2020-01-01", "2020-01-02", "2020-01-02"],
... 	features={
...         "store": [1, 1, 1, 2],
...         "product": [1, 2, 1, 2],
...         "sale": [100.0, 200.0, 110.0, 300.0],
...     },
... )
>>> print(daily_sales)
indexes: []
features: [('store', int64), ('product', int64), ('sale', float64)]
events:
     (4 events):
        timestamps: [...]
        'store': [1 1 1 2]
        'product': [1 2 1 2]
        'sale': [100. 200. 110. 300.]
...

```

Since we haven't defined the `indexes` yet, `store` and `product` are just regular features above.
Let's add the `(product, store)` pair as the index.

```python
>>> a = daily_sales.node()
>>> b = tp.add_index(a, ["product", "store"])
>>> b.run({a: daily_sales})
indexes: [('product', int64), ('store', int64)]
features: [('sale', float64)]
events:
    product=1 store=1 (2 events):
        timestamps: [...]
        'sale': [100. 110.]
    product=2 store=1 (1 events):
        timestamps: [...]
        'sale': [200.]
    product=2 store=2 (1 events):
        timestamps: [...]
        'sale': [300.]
...

```

The `moving_sum` operator can be used to calculate the weekly sum of sales
for each `(product, store)` pair.

```python
>>> # Weekly sales by product and store
>>> c = tp.moving_sum(b["sale"], window_length=tp.duration.weeks(1))
>>> c.run({a: daily_sales})
indexes: [('product', int64), ('store', int64)]
features: [('sale', float64)]
events:
    product=1 store=1 (2 events):
        timestamps: [...]
        'sale': [100. 210.]
    product=2 store=1 (1 events):
        timestamps: [...]
        'sale': [200.]
    product=2 store=2 (1 events):
        timestamps: [...]
        'sale': [300.]
...

```

If we want the weekly sum of sales per `store`, we can just drop the `product` index.

```python
>>> # Weekly sales by store (including all products)
>>> d = tp.drop_index(b, "product")
>>> e = tp.moving_sum(d["sale"], window_length=tp.duration.weeks(1))
>>> e.run({a: daily_sales})
indexes: [('store', int64)]
features: [('sale', float64)]
events:
    store=1 (3 events):
        timestamps: [...]
        'sale': [300. 300. 410.]
    store=2 (1 events):
        timestamps: [...]
        'sale': [300.]
...

```

Finally, let's calculate the ratio of sales of each `(product, store)` pair compared to the whole `store` sales.

Since `c` (weekly sales for each product and store) and `e` (weekly sales for each store) have different indexes, we cannot use `tp.divide` (or `/`) directly - we must first `propagate` `e` to the `["product", "store"]` index.

```python
>>> # Copy the content of e (indexed by (store)) into each (store, product).
>>> f = c / tp.propagate(e, sampling=c, resample=True)
>>>
>>> # Equivalent.
>>> f = c / tp.resample(
...     tp.propagate(e, sampling=c),
...     sampling=c,
... )
>>> print(f.run({a: daily_sales}))
indexes: [('product', int64), ('store', int64)]
features: [('div_sale_sale', float64)]
events:
    product=1 store=1 (2 events):
        timestamps: [...]
        'div_sale_sale': [0.3333 0.5122]
    product=2 store=1 (1 events):
        timestamps: [...]
        'div_sale_sale': [0.6667]
    product=2 store=2 (1 events):
        timestamps: [...]
        'div_sale_sale': [1.]
...

```

The [`tp.propagate()`][temporian.propagate] operator expands the indexes of its `input` (`e` in this case) to match the indexes of its `sampling` by copying the content of `input` into each corresponding index group of `sampling`. Note that `sampling`'s indexes must be a superset of `input`'s indexes.

## Future leakage

In supervised learning, [leakage](<https://en.wikipedia.org/wiki/Leakage_(machine_learning)>) is the use of data not available at serving time by a machine learning model. A common example of leakage is _label leakage_, which involves the invalid use of labels in the model input features. Leakage tends to bias model evaluation by making it appear much better than it is in reality. Unfortunately, leakage is often subtle, easy to inject, and challenging to detect.

Another type of leakage is future leakage, where a model uses data before it is available. Future leakage is particularly easy to create, as all feature data is ultimately available to the model, the problem being it being accessed at the wrong time.

To avoid future leakage, Temporian operators are guaranteed to not cause future leakage, except for the [`tp.leak()`][temporian.leak] operator. This means that it is impossible to inadvertently add future leakage to a Temporian program.

[`tp.leak()`][temporian.leak] can be useful for precomputing labels or evaluating machine learning models. However, its outputs shouldn’t be used as input features.

```python
>>> a = tp.input_node(features=[("feature_1", tp.float32)])
>>> b = tp.moving_count(a, 1)
>>> c = tp.moving_count(tp.leak(b, 1), 2)

```

In this example, `b` does not have a future leak, but `c` does because it depends on [`tp.leak()`][temporian.leak].

<!-- TODO: Not implemented yet

To check programmatically if a `Node` depends on [`tp.leak()`][temporian.leak], we can use the [`tp.has_leak()`][temporian.has_leak] function.
```python
# >>> print(tp.has_leak(b))
# False

# >>> print(tp.has_leak(c))
# True

```

By using [`tp.has_leak()`][temporian.has_leak], we can programmatically identify future leakage and modify our code accordingly.
-->

## Accessing [`EventSet`][temporian.EventSet] data

[`EventSet`][temporian.EventSet] data can be accessed using their `data` attribute. Temporian internally relies on NumPy, which means that the data access functions always return NumPy arrays.

```python
>>> evset = tp.event_set(
... 	timestamps=[1, 2, 3, 5, 6],
... 	features={
...         "f1": [0.1, 0.2, 0.3, 1.1, 1.2],
...         "f2": ["red", "red", "red", "blue", "blue"],
... 	},
... 	indexes=["f2"],
... )
>>>
>>> # Access the data for the index group `f2=red`.
>>> evset.data[("red",)]
IndexData(features=[array([0.1, 0.2, 0.3])], timestamps=array([1., 2., 3.]))

```

<!--
`EventSet` data can be accessed using the `index()` and `feature()` functions. Temporian internally relies on NumPy, which means that the data access functions always return NumPy arrays.

```python
evset = tp.event_set(
	timestamps=[1, 2, 3, 5, 6],
	features={
        "f1": [0.1, 0.2, 0.3, 1.1, 1.2],
        "f2": ["red", "red", "red", "blue", "blue"],
	},
	indexes=["f2"],
)

# Access the data for the index group `f2=red`.
evset.index("red")


# Equivalent.
evset.index(("red", ))


# Access the data for the index group `f2=red` and feature `f1`.
evset.index("red").feature("f1")

```

If an [`EventSet`][temporian.EventSet] does not have an index, `feature` can be called directly:

```python
evset = tp.event_set(
	timestamps=[1, 2, 3, 5, 6],
	features={
        "f1": [0.1, 0.2, 0.3, 1.1, 1.2],
        "f2": ["red", "red", "red", "blue", "blue"],
	},
)
evset.feature("f1")
```
-->

## Import and export data

[`EventSets`][temporian.EventSet] can be read from and saved to csv files via the [`tp.from_csv()`][temporian.from_csv] and [`tp.to_csv()`][temporian.to_csv] functions.

```python
# Read EventSet from a .csv file.
evset = tp.from_csv(
    path="path/to/file.csv",
    timestamps="timestamp",
    indexes=["product_id"],
)

# Save EventSet to a .csv file.
tp.to_csv(evset, path="path/to/file.csv")
```

Converting [`EventSet`][temporian.EventSet] data to and from pandas DataFrames is also easily done via [`tp.to_pandas()`][temporian.to_pandas] and [`tp.from_pandas()`][temporian.from_pandas].

```python
>>> df = pd.DataFrame({
...     "timestamp": [1, 2, 3, 5, 6],
...     "f1": [0.1, 0.2, 0.3, 1.1, 1.2],
...     "f2": ["red", "red", "red", "blue", "blue"],
... })
>>>
>>> # Create EventSet from DataFrame.
>>> evset = tp.from_pandas(df)
>>>
>>> # Convert EventSet to DataFrame.
>>> df = tp.to_pandas(evset)

```

## Serialization and deserialization of a graph

Temporian graphs can be exported and imported to a safe-to-share file with [`tp.save()`][temporian.save] and [`tp.load()`][temporian.load]. In both functions input and output [`Nodes`][temporian.Node] need to be named, or be assigned a name by passing them as a dictionary.

```python
# Define a graph.
evset = tp.event_set(
	timestamps=[1, 2, 3],
	features={"f1": [0.1, 0.2, 0.3]},
)
a = evset.node()
b = tp.moving_count(a, 1)

# Save the graph.
tp.save(inputs={"input_a": a}, outputs={"output_b": b}, path="/tmp/my_graph.tem")

# Equivalent.
a.name = "input_a"
b.name = "output_b"
tp.save(inputs=a, outputs=[b], path="/tmp/my_graph.tem")

# Load the graph.
loaded_inputs, loaded_outputs = tp.load(path="/tmp/my_graph.tem")

# Run data on the restored graph.
tp.run(loaded_outputs["output_b"], {loaded_inputs["input_a"]: evset})
```<|MERGE_RESOLUTION|>--- conflicted
+++ resolved
@@ -144,13 +144,8 @@
 **Remarks:**
 
 - It's important to distinguish between _[`EventSets`][temporian.EventSet]_, such as `a_evset`, that contain data, and _[`Nodes`][temporian.Node]_, like `a_node` and `b_node`, that connect operators together and compose the computation graph, but do not contain data.
-<<<<<<< HEAD
-- No computation is performed when defining the graph (i.e., when calling the operator functions). All computation is done during [`tp.evaluate()`][temporian.evaluate].
-- In [`tp.evaluate()`][temporian.evaluate], the second argument defines a mapping between input [`Nodes`][temporian.Node] and [`EventSets`][temporian.EventSet]. If all necessary input [`Nodes`][temporian.Node] are not fed, an error will be raised.
-=======
-- No computation is performed during the definition of the graph (i.e., when calling the operator functions). All computation is done during [`tp.run()`][temporian.run].
+- No computation is performed when defining the graph (i.e., when calling the operator functions). All computation is done during [`tp.run()`][temporian.run].
 - In [`tp.run()`][temporian.run], the second argument defines a mapping between input [`Nodes`][temporian.Node] and [`EventSets`][temporian.EventSet]. If all necessary input [`Nodes`][temporian.Node] are not fed, an error will be raised.
->>>>>>> 5e1d92da
 - In most cases you will only pass [`EventSets`][temporian.EventSet] that correspond to the graph's input [`Nodes`][temporian.Node], but Temporian also supports passing [`EventSets`][temporian.EventSet] to intermediate [`Nodes`][temporian.Node] in the graph. In the example provided, `a_node` is fed, but we could also feed `b_node` and `c_node`. In that case we would not need to feed `a_node`, since no [`Nodes`][temporian.Node] need to be computed from it anymore.
 
 To simplify its usage when the graph contains a single output [`Node`][temporian.Node], `node.run(...)` is equivalent to `tp.run(node, ...)`.
@@ -437,11 +432,7 @@
 
    ```
 
-<<<<<<< HEAD
 Keep in mind that casting may fail when the graph is evaluated. For instance, attempting to cast `"word"` to `tp.float64` will result in an error. These errors cannot be caught prior to graph evaluation.
-=======
-Keep in mind that the casting can fail when the graph is run. For instance, attempting to cast `"word"` to `tp.float64` will result in an error. These errors cannot be caught prior to graph evaluation.
->>>>>>> 5e1d92da
 
 ## Arithmetic operators
 
