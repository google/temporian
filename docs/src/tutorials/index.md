--- conflicted
+++ resolved
@@ -7,9 +7,5 @@
 - [Loan outcomes prediction](loan_outcomes_prediction.ipynb): Use Temporian to prepare data to predict outcomes for finished loans.
 - [M5 Competition](m5_competition.ipynb): Feature engineering and model training on the M5 Makridakis Forecasting Competitions.
 - [Detecting payment card fraud](bank_fraud_detection_with_tfdf.ipynb): Feature augmentation to detect payment card fraud with Temporian and TensorFlow Decision Forests.
-<<<<<<< HEAD
-- [Anomaly Detection](anomaly_detection.ipynb): Data visualization and feature engineering for detecting anomalies in time series data.
 - [Temporian with Apache Beam](temporian_with_beam.ipynb): How to execute Temporian on large datasets using Apache Beam.
-=======
-- [Supervised](anomaly_detection_supervised.ipynb) and [unsupervised](anomaly_detection_unsupervised.ipynb) anomaly detection: Data visualization and feature engineering for detecting anomalies in time series data.
->>>>>>> 96fb6154
+- [Supervised](anomaly_detection_supervised.ipynb) and [unsupervised](anomaly_detection_unsupervised.ipynb) anomaly detection: Data visualization and feature engineering for detecting anomalies in time series data.