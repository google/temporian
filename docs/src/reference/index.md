# API Reference

This page gives an overview of all of Temporian's public symbols.

Check the index on the left for a more detailed description of any symbol.

## Classes

| Symbol                                        | Description                                                                                                     |
| --------------------------------------------- | --------------------------------------------------------------------------------------------------------------- |
| [`tp.EventSetNode`][temporian.EventSetNode]   | Reference to the input or output of an operator in the compute graph.                                           |
| [`tp.EventSet`][temporian.EventSet]           | Container for actual temporal data.                                                                             |
| [`tp.Schema`][temporian.Schema]               | Description of the data inside an [`EventSetNode`][temporian.EventSetNode] or [`EventSet`][temporian.EventSet]. |
| [`tp.FeatureSchema`][temporian.FeatureSchema] | Description of a feature inside a [`Schema`][temporian.Schema].                                                 |
| [`tp.IndexSchema`][temporian.IndexSchema]     | Description of an index inside a [`Schema`][temporian.Schema].                                                  |

## Functions

| Symbol                                    | Description                                                                                            |
| ----------------------------------------- | ------------------------------------------------------------------------------------------------------ |
| [`tp.run()`][temporian.run]               | Evaluates [`EventSetNodes`][temporian.EventSetNode] on [`EventSets`][temporian.EventSet].              |
| [`tp.plot()`][temporian.plot]             | Plots [`EventSets`][temporian.EventSet].                                                               |
| [`tp.event_set()`][temporian.event_set]   | Creates an [`EventSet`][temporian.EventSet] from arrays (lists, NumPy arrays, Pandas Series.)          |
| [`tp.input_node()`][temporian.input_node] | Creates an input [`EventSetNode`][temporian.EventSetNode], that can be used to feed data into a graph. |

## Input/output

| Symbol                                      | Description                                                           |
| ------------------------------------------- | --------------------------------------------------------------------- |
| [`tp.from_pandas()`][temporian.from_pandas] | Converts a Pandas DataFrame into an [`EventSet`][temporian.EventSet]. |
| [`tp.to_pandas()`][temporian.to_pandas]     | Converts an [`EventSet`][temporian.EventSet] to a pandas DataFrame.   |
| [`tp.from_csv()`][temporian.from_csv]       | Reads an [`EventSet`][temporian.EventSet] from a CSV file.            |
| [`tp.to_csv()`][temporian.to_csv]           | Saves an [`EventSet`][temporian.EventSet] to a CSV file.              |

## Durations

| Symbols                                                                                                                                                                                                                                                                                                                         | Description                                                                                                  |
| ------------------------------------------------------------------------------------------------------------------------------------------------------------------------------------------------------------------------------------------------------------------------------------------------------------------------------- | ------------------------------------------------------------------------------------------------------------ |
| [`tp.duration.milliseconds()`][temporian.duration.milliseconds] [`tp.duration.seconds()`][temporian.duration.seconds] [`tp.duration.minutes()`][temporian.duration.minutes] [`tp.duration.hours()`][temporian.duration.hours] [`tp.duration.days()`][temporian.duration.days] [`tp.duration.weeks()`][temporian.duration.weeks] | Convert input value from milliseconds / seconds / minutes / hours / days / weeks to a `Duration` in seconds. |

## Operators

| Symbols                                                                                                    | Description                                                                                                    |
| ---------------------------------------------------------------------------------------------------------- | -------------------------------------------------------------------------------------------------------------- |
| [`tp.combine()`][temporian.combine]                                                                        | Combines events from [`EventSets`][temporian.EventSet] with different samplings.                               |
| [`tp.glue()`][temporian.glue]                                                                              | Concatenates features from [`EventSets`][temporian.EventSet] with the same sampling.                           |
<<<<<<< HEAD
| [`EventSet.abs()`][temporian.EventSet.abs]                                                                 | Computes the absolute value of the features.
| [`EventSet.add_index()`][temporian.EventSet.add_index]                                                     | Adds indexes to an [`EventSet`][temporian.EventSet].                                                           |
=======
| [`EventSet.abs()`][temporian.EventSet.abs]                                                                 | Computes the absolute value of the features.                                                                   |
| [`EventSet.add_index()`][temporian.EventSet.add_index]                                                     | Adds indexes to an [`EventSet`][temporian.EventSet].
| [`EventSet.arccos()`][temporian.EventSet.arccos]                                                           | Computes the inverse cosine of the features.
| [`EventSet.arcsin()`][temporian.EventSet.arcsin]                                                           | Computes the inverse sine of the features.
| [`EventSet.arctan()`][temporian.EventSet.arctan]                                                           | Computes the inverse tangent of the features.                                                     |
>>>>>>> 19a908d9
| [`EventSet.begin()`][temporian.EventSet.begin]                                                             | Generates a single timestamp at the beginning of the input.                                                    |
| [`EventSet.cast()`][temporian.EventSet.cast]                                                               | Casts the dtype of features.
| [`EventSet.cos()`][temporian.EventSet.cos]                                                                 | Computes the cosine of the features.                                                                                    |
| [`EventSet.drop_index()`][temporian.EventSet.drop_index]                                                   | Removes indexes from an [`EventSet`][temporian.EventSet].                                                      |
| [`EventSet.end()`][temporian.EventSet.end]                                                                 | Generates a single timestamp at the end of the input.                                                          |
| [`EventSet.enumerate()`][temporian.EventSet.enumerate]                                                     | Creates an ordinal feature enumerating the events according to their timestamp.                                |
| [`EventSet.equal()`][temporian.EventSet.equal]                                                             | Creates boolean features with event-wise equality to another `EventSet` or to a scalar value.                  |
| [`EventSet.experimental_fast_fourier_transform()`][temporian.EventSet.experimental_fast_fourier_transform] | Applies a Fast Fourier Transform.                                                                              |
| [`EventSet.filter()`][temporian.EventSet.filter]                                                           | Filters out events in an [`EventSet`][temporian.EventSet] for which a condition is false.                      |
| [`EventSet.filter_moving_count()`][temporian.EventSet.filter_moving_count]                                 | Skips events such that no more than one event is within a time window of `window_length`.                      |
| [`EventSet.isnan()`][temporian.EventSet.isnan]                                                             | Event-wise boolean that is `True` in the `NaN` positions of the input events. Equivalent to `~evset.notnan()`. |
| [`EventSet.join()`][temporian.EventSet.join]                                                               | Joins [`EventSets`][temporian.EventSet] with different samplings but the same index together.                  |
| [`EventSet.lag()`][temporian.EventSet.lag]                                                                 | Adds a delay to an [`EventSet`][temporian.EventSet]'s timestamps.                                              |
| [`EventSet.leak()`][temporian.EventSet.leak]                                                               | Subtracts a duration from an [`EventSet`][temporian.EventSet]'s timestamps.                                    |
| [`EventSet.log()`][temporian.EventSet.log]                                                                 | Computes natural logarithm of the features                                                                     |
| [`EventSet.map()`][temporian.EventSet.map]                                                                 | Applies a function on each of an [`EventSet`][temporian.EventSet]'s values.                                    |
| [`EventSet.notnan()`][temporian.EventSet.notnan]                                                           | Event-wise boolean that is `True` if the input values are not `NaN`. Equivalent to `~evset.isnan()`.           |
| [`EventSet.prefix()`][temporian.EventSet.prefix]                                                           | Adds a prefix to the names of the features in an [`EventSet`][temporian.EventSet].                             |
| [`EventSet.propagate()`][temporian.EventSet.propagate]                                                     | Propagates feature values over a sub index.                                                                    |
| [`EventSet.rename()`][temporian.EventSet.rename]                                                           | Renames an [`EventSet`][temporian.EventSet]'s features and index.                                              |
| [`EventSet.resample()`][temporian.EventSet.resample]                                                       | Resamples an [`EventSet`][temporian.EventSet] at each timestamp of another [`EventSet`][temporian.EventSet].   |
| [`EventSet.round()`][temporian.EventSet.round]                                                             | Computes the round value of the features.                                                                         |
| [`EventSet.select()`][temporian.EventSet.select]                                                           | Selects a subset of features from an [`EventSet`][temporian.EventSet].                                         |
| [`EventSet.select_index_values()`][temporian.EventSet.select_index_values]                                 | Selects a subset of index values from an [`EventSet`][temporian.EventSet].                                     |
| [`EventSet.set_index()`][temporian.EventSet.set_index]                                                     | Replaces the indexes in an [`EventSet`][temporian.EventSet].
| [`EventSet.sin()`][temporian.EventSet.sin]                                                                 | Computes the sine of the features.                                                    |
| [`EventSet.since_last()`][temporian.EventSet.since_last]                                                   | Computes the amount of time since the last distinct timestamp.
| [`EventSet.tan()`][temporian.EventSet.tan]                                                                 | Computes the tangent of the features.                                                  |
| [`EventSet.tick()`][temporian.EventSet.tick]                                                               | Generates timestamps at regular intervals in the range of a guide.                                             |
| [`EventSet.tick_calendar()`][temporian.EventSet.tick]                                                      | Generates timestamps at the specified calendar date-time events.                                               |
| [`EventSet.timestamps()`][temporian.EventSet.timestamps]                                                   | Creates a feature from the events timestamps (`float64`).                                                      |
| [`EventSet.unique_timestamps()`][temporian.EventSet.unique_timestamps]                                     | Removes events with duplicated timestamps from an [`EventSet`][temporian.EventSet].                            |
| [`EventSet.until_next()`][temporian.EventSet.until_next]                                                   | Duration until the next sampling event.                                                                        |
| [`EventSet.where()`][temporian.EventSet.where]                                                             | Choose events from two possible sources, based on boolean conditions.                                          |

### Calendar operators

| Symbols                                                                                                                                                                                                                                                                                                                                                                                                                                                                                                                                                                                                                                              | Description                                                                                                                                                          |
| ---------------------------------------------------------------------------------------------------------------------------------------------------------------------------------------------------------------------------------------------------------------------------------------------------------------------------------------------------------------------------------------------------------------------------------------------------------------------------------------------------------------------------------------------------------------------------------------------------------------------------------------------------- | -------------------------------------------------------------------------------------------------------------------------------------------------------------------- |
| [`EventSet.calendar_day_of_month()`][temporian.EventSet.calendar_day_of_month] [`EventSet.calendar_day_of_week()`][temporian.EventSet.calendar_day_of_week] [`EventSet.calendar_day_of_year()`][temporian.EventSet.calendar_day_of_year] [`EventSet.calendar_hour()`][temporian.EventSet.calendar_hour] [`EventSet.calendar_iso_week()`][temporian.EventSet.calendar_iso_week] [`EventSet.calendar_minute()`][temporian.EventSet.calendar_minute] [`EventSet.calendar_month()`][temporian.EventSet.calendar_month] [`EventSet.calendar_second()`][temporian.EventSet.calendar_second] [`EventSet.calendar_year()`][temporian.EventSet.calendar_year] | Obtain the day of month / day of week / day of year / hour / ISO week / minute / month / second / year the timestamps in an [`EventSet`][temporian.EventSet] are in. |

### Window operators

| Symbols                                                                                                                                                                                                                                                                                                                                                                                                                                                        | Description                                                                           |
| -------------------------------------------------------------------------------------------------------------------------------------------------------------------------------------------------------------------------------------------------------------------------------------------------------------------------------------------------------------------------------------------------------------------------------------------------------------- | ------------------------------------------------------------------------------------- |
| [`EventSet.simple_moving_average()`][temporian.EventSet.simple_moving_average] [`EventSet.moving_standard_deviation()`][temporian.EventSet.moving_standard_deviation] [`EventSet.cumsum()`][temporian.EventSet.cumsum] [`EventSet.moving_sum()`][temporian.EventSet.moving_sum] [`EventSet.moving_count()`][temporian.EventSet.moving_count] [`EventSet.moving_min()`][temporian.EventSet.moving_min] [`EventSet.moving_max()`][temporian.EventSet.moving_max] | Compute an operation on the values in a sliding window over an EventSet's timestamps. |

### Python operators

| Symbols                                                                                                   | Description                                                                                                                                                                                      |
| --------------------------------------------------------------------------------------------------------- | ------------------------------------------------------------------------------------------------------------------------------------------------------------------------------------------------ |
| `+` (add), `-` (subtract), `\*` (multiply), `/` (divide), `//` (floor divide), `%` (modulo), `**` (power) | Event-wise arithmetic operations between two `EventSets` or with a scalar number. See the corresponding [User Guide section](../user_guide#arithmetic-operators) for more info.                  |
| `!=` (not equal), `>` (greater than), `>=` (greater or equal), `<` (less), `<=` (less or equal)           | Event-wise comparison between `EventSets` or to a scalar number. Note that `==` is not supported, use `EventSet.equal()` instead. See the [User Guide](../user_guide#comparisons) for more info. |
| `&` (and), `\|` (or), `^` (xor)                                                                           | Event-wise logic operators between boolean `EventSets`.                                                                                                                                          |<|MERGE_RESOLUTION|>--- conflicted
+++ resolved
@@ -44,16 +44,13 @@
 | ---------------------------------------------------------------------------------------------------------- | -------------------------------------------------------------------------------------------------------------- |
 | [`tp.combine()`][temporian.combine]                                                                        | Combines events from [`EventSets`][temporian.EventSet] with different samplings.                               |
 | [`tp.glue()`][temporian.glue]                                                                              | Concatenates features from [`EventSets`][temporian.EventSet] with the same sampling.                           |
-<<<<<<< HEAD
 | [`EventSet.abs()`][temporian.EventSet.abs]                                                                 | Computes the absolute value of the features.
 | [`EventSet.add_index()`][temporian.EventSet.add_index]                                                     | Adds indexes to an [`EventSet`][temporian.EventSet].                                                           |
-=======
 | [`EventSet.abs()`][temporian.EventSet.abs]                                                                 | Computes the absolute value of the features.                                                                   |
 | [`EventSet.add_index()`][temporian.EventSet.add_index]                                                     | Adds indexes to an [`EventSet`][temporian.EventSet].
 | [`EventSet.arccos()`][temporian.EventSet.arccos]                                                           | Computes the inverse cosine of the features.
 | [`EventSet.arcsin()`][temporian.EventSet.arcsin]                                                           | Computes the inverse sine of the features.
 | [`EventSet.arctan()`][temporian.EventSet.arctan]                                                           | Computes the inverse tangent of the features.                                                     |
->>>>>>> 19a908d9
 | [`EventSet.begin()`][temporian.EventSet.begin]                                                             | Generates a single timestamp at the beginning of the input.                                                    |
 | [`EventSet.cast()`][temporian.EventSet.cast]                                                               | Casts the dtype of features.
 | [`EventSet.cos()`][temporian.EventSet.cos]                                                                 | Computes the cosine of the features.                                                                                    |
