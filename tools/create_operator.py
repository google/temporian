#!/usr/bin/env python

""" Creates the files for a new wrapper.

The changes are:
    - Create operator definition + add to build file
    - Create operator implementation + add to build file
    - Create operator implementation test + add to build file

Usage example:
    From temporian root directory i.e., the directory containing README.md.
    ./tools/create_operator.py --operator=rename

"""

import os
import string

from absl import app
from absl import flags

FLAGS = flags.FLAGS

flags.DEFINE_string(
    "operator",
    "",
    "Name of the operator. Should be lower-case with _ e.g., my_new_operator",
)


def license_content():
    """Google license."""

    return """# Copyright 2021 Google LLC.
#
# Licensed under the Apache License, Version 2.0 (the "License");
# you may not use this file except in compliance with the License.
# You may obtain a copy of the License at
#
#     https://www.apache.org/licenses/LICENSE-2.0
#
# Unless required by applicable law or agreed to in writing, software
# distributed under the License is distributed on an "AS IS" BASIS,
# WITHOUT WARRANTIES OR CONDITIONS OF ANY KIND, either express or implied.
# See the License for the specific language governing permissions and
# limitations under the License.
"""


def main(argv):
    del argv
    if not FLAGS.operator:
        raise ValueError("--operator not set")

    # Validate input
    raw_op = FLAGS.operator
    allowed = list(string.ascii_lowercase) + ["_"]
    for c in raw_op:
        if c not in allowed:
            raise ValueError(f"Character '{c}' not allowed")

    # Example:
    # raw_op = lower_op = "hello_world"
    # upper_op = "HELLO_WOLRD"
    # capitalized_op = "HelloWorld"
    lower_op = raw_op.lower()
    upper_op = lower_op.upper()
    capitalized_op = upper_op.replace("_", " ").title().replace(" ", "")

    # Operator
    with open(
        os.path.join("temporian", "core", "operators", lower_op + ".py"),
        "w",
        encoding="utf-8",
    ) as file:
        file.write(
            f'''{license_content()}

"""{capitalized_op} operator class and public API function definitions."""

from temporian.core import operator_lib
from temporian.core.data.node import Node
from temporian.core.operators.base import Operator
from temporian.proto import core_pb2 as pb


class {capitalized_op}(Operator):
    def __init__(self, node: Node, param: float):
        super().__init__()

        self.add_input("node", node)
        self.add_attribute("param", param)
        self.add_output("node", node)
        self.check()

    @classmethod
    def build_op_definition(cls) -> pb.OperatorDef:
        return pb.OperatorDef(
            key="{upper_op}",
            attributes=[
                pb.OperatorDef.Attribute(
                    key="param",
                    type=pb.OperatorDef.Attribute.Type.FLOAT_64,
                    is_optional=False,
                ),
            ],
            inputs=[pb.OperatorDef.Input(key="node")],
            outputs=[pb.OperatorDef.Output(key="node")],
        )


operator_lib.register_operator({capitalized_op})


def {lower_op}(node: Node, param: float) -> Node:
    """<Text>

    Example:
        <Text>
    """

    return {capitalized_op}(node=node, param=param).outputs["node"]

'''
        )

    # Operator build
    with open(
        os.path.join("temporian", "core", "operators", "BUILD"),
        "a",
        encoding="utf-8",
    ) as file:
        file.write(
            f"""
py_library(
    name = "{lower_op}",
    srcs = ["{lower_op}.py"],
    srcs_version = "PY3",
    deps = [
        ":base",
        "//temporian/core:operator_lib",
        "//temporian/core/data:node",
        "//temporian/core/data:feature",
        "//temporian/proto:core_py_proto",
    ],
)
    """
        )

    # Operator implementation
    with open(
        os.path.join(
            "temporian",
            "implementation",
            "numpy",
            "operators",
            lower_op + ".py",
        ),
        "w",
        encoding="utf-8",
    ) as file:
        file.write(
            f'''{license_content()}

"""Implementation for the {capitalized_op} operator."""


from typing import Dict

from temporian.implementation.numpy.data.event import EventSet
from temporian.core.operators.{lower_op} import {capitalized_op}
from temporian.implementation.numpy import implementation_lib
from temporian.implementation.numpy.operators.base import OperatorImplementation

class {capitalized_op}NumpyImplementation(OperatorImplementation):

    def __init__(self, operator: {capitalized_op}) -> None:
        assert isinstance(operator, {capitalized_op})
        super().__init__(operator)

    def __call__(
        self, node: EventSet) -> Dict[str, EventSet]:

        return {{"node": node}}


implementation_lib.register_operator_implementation(
    {capitalized_op}, {capitalized_op}NumpyImplementation
)
'''
        )

    # Operator implementation build
    with open(
        os.path.join(
            "temporian", "implementation", "numpy", "operators", "BUILD"
        ),
        "a",
        encoding="utf-8",
    ) as file:
        file.write(
            f"""
py_library(
    name = "{lower_op}",
    srcs = ["{lower_op}.py"],
    srcs_version = "PY3",
    deps = [ ":base",
        "//temporian/core/data:duration",
        "//temporian/core/operators:{lower_op}",
        "//temporian/implementation/numpy:implementation_lib",
        "//temporian/implementation/numpy:utils",
<<<<<<< HEAD
        "//temporian/implementation/numpy/data:event",
=======
        "//temporian/implementation/numpy/data:event_set",
>>>>>>> 324108f2
    ],
)

    """
        )

    # Operator implementation test
    with open(
        os.path.join(
            "temporian",
            "implementation",
            "numpy",
            "operators",
            "test",
            lower_op + "_test.py",
        ),
        "w",
        encoding="utf-8",
    ) as file:
        file.write(
            f"""{license_content()}

from absl.testing import absltest

import pandas as pd
from temporian.core.operators.{lower_op} import {capitalized_op}
from temporian.implementation.numpy.data.event import EventSet
from temporian.implementation.numpy.operators.{lower_op} import (
    {capitalized_op}NumpyImplementation,
)


class {capitalized_op}OperatorTest(absltest.TestCase):
    def setUp(self):
        pass

    def test_base(self):
        evset = EventSet.from_dataframe(
            pd.DataFrame(
                {{
                    "timestamp": [1, 2,3,4],
                    "a": [1.0, 2.0, 3.0, 4.0],
                    "b": [5,6,7,8],
                    "c": ["A", "A", "B", "B"],
                }}
            ),
            index_names=["c"],
        )
        node = evset.node()

        expected_output = EventSet.from_dataframe(
            pd.DataFrame(
                {{
                    "timestamp": [1, 2,3,4],
                    "a": [1.0, 2.0, 3.0, 4.0],
                    "b": [5,6,7,8],
                    "c": ["A", "A", "B", "B"],
                }}
            ),
            index_names=["c"],
        )

        # Run op
        op = {capitalized_op}(node=node, param=1.0)
        instance = {capitalized_op}NumpyImplementation(op)
        output = instance.call(node=evset)["node"]

        self.assertEqual(output, expected_output)


if __name__ == "__main__":
    absltest.main()

"""
        )

    # Operator implementation test  build
    with open(
        os.path.join(
            "temporian", "implementation", "numpy", "operators", "test", "BUILD"
        ),
        "a",
        encoding="utf-8",
    ) as file:
        file.write(
            f"""
py_test(
    name = "{lower_op}_test",
    srcs = ["{lower_op}_test.py"],
    srcs_version = "PY3",
    deps = [
        "//temporian/core/data:dtype",
        "//temporian/core/data:node",
        "//temporian/core/data:feature",
        "//temporian/core/operators:{lower_op}",
        "//temporian/implementation/numpy/operators:{lower_op}",
    ],
)
    """
        )


if __name__ == "__main__":
    app.run(main)<|MERGE_RESOLUTION|>--- conflicted
+++ resolved
@@ -209,11 +209,7 @@
         "//temporian/core/operators:{lower_op}",
         "//temporian/implementation/numpy:implementation_lib",
         "//temporian/implementation/numpy:utils",
-<<<<<<< HEAD
-        "//temporian/implementation/numpy/data:event",
-=======
         "//temporian/implementation/numpy/data:event_set",
->>>>>>> 324108f2
     ],
 )
 
