# Release a new version to PyPI

The Python package is built and published to PyPI when a new release is created in GitHub.

To create a new release, follow these steps:

1. Update the version number in `pyproject.toml` and `temporian/__init__.py` to the new version number (e.g. `1.3.2`).

2. Edit the [changelog](../CHANGELOG.md) by moving the latest changes to the new version's section and clearing the latest changes one.

3. Commit your changes and open and merge a PR to `main`, titled `Release v1.3.2` in this case.

<<<<<<< HEAD
4. Wait for the testing actions to pass on the merge commit.

5. Create a new [GitHub release](https://docs.github.com/en/repositories/releasing-projects-on-github/managing-releases-in-a-repository#creating-a-release) with the new version's name prepended with `v`, e.g. `v1.3.2`. Add this version's changelog to the release notes.

6. Publish the Release. This will trigger the GitHub Action that builds and publishes the package to PyPI, and will point the /stable docs to this new version.

7. Pull `main`, tag the latest commit as the new stable version with `git tag stable -f`, and push it with `git push origin stable -f`. This gives us a way to easily find the latest stable version of the code in the GitHub tree (used for example by the tutorial notebooks to not open an unreleased version of the notebooks).
=======
4. Tag that commit as the new latest release with `git tag last-release -f`, and push it with `git push origin last-release -f`.
   - This gives us a way to easily find the latest stable version of the code in the GitHub tree (used for example by the tutorial notebooks to not open an unreleased version of the notebooks).
>>>>>>> 01bea3ae
<|MERGE_RESOLUTION|>--- conflicted
+++ resolved
@@ -10,15 +10,10 @@
 
 3. Commit your changes and open and merge a PR to `main`, titled `Release v1.3.2` in this case.
 
-<<<<<<< HEAD
 4. Wait for the testing actions to pass on the merge commit.
 
 5. Create a new [GitHub release](https://docs.github.com/en/repositories/releasing-projects-on-github/managing-releases-in-a-repository#creating-a-release) with the new version's name prepended with `v`, e.g. `v1.3.2`. Add this version's changelog to the release notes.
 
 6. Publish the Release. This will trigger the GitHub Action that builds and publishes the package to PyPI, and will point the /stable docs to this new version.
 
-7. Pull `main`, tag the latest commit as the new stable version with `git tag stable -f`, and push it with `git push origin stable -f`. This gives us a way to easily find the latest stable version of the code in the GitHub tree (used for example by the tutorial notebooks to not open an unreleased version of the notebooks).
-=======
-4. Tag that commit as the new latest release with `git tag last-release -f`, and push it with `git push origin last-release -f`.
-   - This gives us a way to easily find the latest stable version of the code in the GitHub tree (used for example by the tutorial notebooks to not open an unreleased version of the notebooks).
->>>>>>> 01bea3ae
+7. Pull `main`, tag the latest commit as the new stable version with `git tag last-release -f`, and push it with `git push origin last-release -f`. This gives us a way to easily find the latest stable version of the code in the GitHub tree (used for example by the tutorial notebooks to not open an unreleased version of the notebooks).