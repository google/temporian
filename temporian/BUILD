package(
    default_visibility = ["//visibility:public"],
    licenses = ["notice"],
)

# Libraries
# =========

py_library(
    name = "temporian",
    srcs = ["__init__.py"],
    srcs_version = "PY3",
    deps = [
<<<<<<< HEAD
        "//temporian/core:evaluation",
=======
        "//temporian/core:evaluator",
        "//temporian/core:graph",
>>>>>>> c3597fbe
        "//temporian/core:operator_lib",
        "//temporian/core:serialize",
        "//temporian/core/data:dtype",
        "//temporian/core/data:duration",
        "//temporian/core/data:feature",
        "//temporian/core/data:node",
        "//temporian/core/data:sampling",
        "//temporian/core/operators:all_operators",
        "//temporian/core/operators:base",
        "//temporian/implementation/numpy/data:plotter",
        "//temporian/implementation/numpy/operators:all_operators",
        "//temporian/io:read_event_set",
        "//temporian/io:save_event_set",
    ],
)<|MERGE_RESOLUTION|>--- conflicted
+++ resolved
@@ -11,12 +11,8 @@
     srcs = ["__init__.py"],
     srcs_version = "PY3",
     deps = [
-<<<<<<< HEAD
         "//temporian/core:evaluation",
-=======
-        "//temporian/core:evaluator",
         "//temporian/core:graph",
->>>>>>> c3597fbe
         "//temporian/core:operator_lib",
         "//temporian/core:serialize",
         "//temporian/core/data:dtype",
