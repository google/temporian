--- conflicted
+++ resolved
@@ -15,12 +15,7 @@
         "//temporian/beam:typing",
         "//temporian/beam:implementation_lib",
         "//temporian/beam/operators:base",
-<<<<<<< HEAD
         "//temporian/beam/io:dict",
-=======
-        "//temporian/core/operators/window:moving_sum",
-        "//temporian/implementation/numpy/operators/window:moving_sum",
->>>>>>> b12f5729
         "//temporian/implementation/numpy/operators:base",
     ],
 )
