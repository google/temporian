--- conflicted
+++ resolved
@@ -1,144 +1,137 @@
-# Copyright 2021 Google LLC.
-#
-# Licensed under the Apache License, Version 2.0 (the "License");
-# you may not use this file except in compliance with the License.
-# You may obtain a copy of the License at
-#
-#     https://www.apache.org/licenses/LICENSE-2.0
-#
-# Unless required by applicable law or agreed to in writing, software
-# distributed under the License is distributed on an "AS IS" BASIS,
-# WITHOUT WARRANTIES OR CONDITIONS OF ANY KIND, either express or implied.
-# See the License for the specific language governing permissions and
-# limitations under the License.
-
-"""Propagate operator class and public API function definition."""
-
-
-from typing import List
-from temporian.core import operator_lib
-from temporian.core.data.node import Node, create_node_new_features_new_sampling
-from temporian.core.operators.base import Operator
-from temporian.core.operators.resample import Resample
-from temporian.proto import core_pb2 as pb
-
-
-class Propagate(Operator):
-    def __init__(
-        self,
-        input: Node,
-        sampling: Node,
-    ):
-        super().__init__()
-
-        self.add_input("input", input)
-        self.add_input("sampling", sampling)
-
-<<<<<<< HEAD
-        self._index_mapping: List[int] = []
-        sampling_index_name = sampling.sampling.index.names
-        sampling_index_dtypes = sampling.sampling.index.dtypes
-        for index in input.sampling.index:
-=======
-        self._index_mapping: list[int] = []
-
-        sampling_index_name = sampling.schema.index_names()
-        sampling_index_dtypes = sampling.schema.index_dtypes()
-
-        for index in input.schema.indexes:
->>>>>>> 4fba3514
-            try:
-                sampling_idx = sampling_index_name.index(index.name)
-                self._index_mapping.append(sampling_idx)
-            except ValueError as exc:
-                raise ValueError(
-                    "The index of input should be contained in the index of"
-                    f' sampling. Index "{index.name}" from input is not'
-                    " available in sampling. input.index="
-                    f" {input.schema.indexes},"
-                    f" sampling.index={sampling.schema.indexes}."
-                ) from exc
-            if sampling_index_dtypes[sampling_idx] != index.dtype:
-                raise ValueError(
-                    f'The index "{index.name}" is found both in the input and'
-                    " sampling argument. However, the dtype is different."
-                    f" {index.dtype} != {sampling_index_dtypes[sampling_idx]}"
-                )
-
-        # Note: The propagate operator creates a new sampling.
-        self.add_output(
-            "output",
-            create_node_new_features_new_sampling(
-                features=input.schema.features,
-                indexes=sampling.schema.indexes,
-                is_unix_timestamp=sampling.schema.is_unix_timestamp,
-                creator=self,
-            ),
-        )
-
-        self.check()
-
-    @property
-    def index_mapping(self):
-        return self._index_mapping
-
-    @classmethod
-    def build_op_definition(cls) -> pb.OperatorDef:
-        return pb.OperatorDef(
-            key="PROPAGATE",
-            attributes=[],
-            inputs=[
-                pb.OperatorDef.Input(key="input"),
-                pb.OperatorDef.Input(key="sampling"),
-            ],
-            outputs=[pb.OperatorDef.Output(key="output")],
-        )
-
-
-operator_lib.register_operator(Propagate)
-
-
-# TODO: Do we want for "propagate" to take a list of feature names
-# (like add_index) instead?
-def propagate(input: Node, sampling: Node, resample: bool = False) -> Node:
-    """Propagates feature values over a sub index.
-
-    Given `input` and `sampling` where `input` has a super index of
-    `sampling` (e.g., the index of `input` is `["x"]`, and the index of
-    `sampling` is `["x","y"]`), duplicates the features of `input` over the
-    index of `sampling`.
-
-    Example:
-
-        Inputs:
-            input:
-                feature_1: ...
-                feature_2: ...
-                index: ["x"]
-            sampling:
-                index: ["x", "y"]
-
-        Output:
-            feature_1: ...
-            feature_2: ...
-            index: ["x", "y"]
-
-    Args:
-        input: Node to propagate.
-        sampling: Index to propagate over.
-        resample: If true, apply a tp.resample operator. In this case, the
-            output of `propagate` has the same sampling as `sampling`.
-
-    Returns:
-        Node propagated over `sampling`'s index.
-    """
-
-    result = Propagate(
-        input=input,
-        sampling=sampling,
-    ).outputs["output"]
-
-    if resample:
-        result = Resample(input=result, sampling=sampling).outputs["output"]
-
-    return result
+# Copyright 2021 Google LLC.
+#
+# Licensed under the Apache License, Version 2.0 (the "License");
+# you may not use this file except in compliance with the License.
+# You may obtain a copy of the License at
+#
+#     https://www.apache.org/licenses/LICENSE-2.0
+#
+# Unless required by applicable law or agreed to in writing, software
+# distributed under the License is distributed on an "AS IS" BASIS,
+# WITHOUT WARRANTIES OR CONDITIONS OF ANY KIND, either express or implied.
+# See the License for the specific language governing permissions and
+# limitations under the License.
+
+"""Propagate operator class and public API function definition."""
+
+
+from typing import List
+from temporian.core import operator_lib
+from temporian.core.data.node import Node, create_node_new_features_new_sampling
+from temporian.core.operators.base import Operator
+from temporian.core.operators.resample import Resample
+from temporian.proto import core_pb2 as pb
+
+
+class Propagate(Operator):
+    def __init__(
+        self,
+        input: Node,
+        sampling: Node,
+    ):
+        super().__init__()
+
+        self.add_input("input", input)
+        self.add_input("sampling", sampling)
+
+        self._index_mapping: List[int] = []
+
+        sampling_index_name = sampling.schema.index_names()
+        sampling_index_dtypes = sampling.schema.index_dtypes()
+
+        for index in input.schema.indexes:
+            try:
+                sampling_idx = sampling_index_name.index(index.name)
+                self._index_mapping.append(sampling_idx)
+            except ValueError as exc:
+                raise ValueError(
+                    "The index of input should be contained in the index of"
+                    f' sampling. Index "{index.name}" from input is not'
+                    " available in sampling. input.index="
+                    f" {input.schema.indexes},"
+                    f" sampling.index={sampling.schema.indexes}."
+                ) from exc
+            if sampling_index_dtypes[sampling_idx] != index.dtype:
+                raise ValueError(
+                    f'The index "{index.name}" is found both in the input and'
+                    " sampling argument. However, the dtype is different."
+                    f" {index.dtype} != {sampling_index_dtypes[sampling_idx]}"
+                )
+
+        # Note: The propagate operator creates a new sampling.
+        self.add_output(
+            "output",
+            create_node_new_features_new_sampling(
+                features=input.schema.features,
+                indexes=sampling.schema.indexes,
+                is_unix_timestamp=sampling.schema.is_unix_timestamp,
+                creator=self,
+            ),
+        )
+
+        self.check()
+
+    @property
+    def index_mapping(self):
+        return self._index_mapping
+
+    @classmethod
+    def build_op_definition(cls) -> pb.OperatorDef:
+        return pb.OperatorDef(
+            key="PROPAGATE",
+            attributes=[],
+            inputs=[
+                pb.OperatorDef.Input(key="input"),
+                pb.OperatorDef.Input(key="sampling"),
+            ],
+            outputs=[pb.OperatorDef.Output(key="output")],
+        )
+
+
+operator_lib.register_operator(Propagate)
+
+
+# TODO: Do we want for "propagate" to take a list of feature names
+# (like add_index) instead?
+def propagate(input: Node, sampling: Node, resample: bool = False) -> Node:
+    """Propagates feature values over a sub index.
+
+    Given `input` and `sampling` where `input` has a super index of
+    `sampling` (e.g., the index of `input` is `["x"]`, and the index of
+    `sampling` is `["x","y"]`), duplicates the features of `input` over the
+    index of `sampling`.
+
+    Example:
+
+        Inputs:
+            input:
+                feature_1: ...
+                feature_2: ...
+                index: ["x"]
+            sampling:
+                index: ["x", "y"]
+
+        Output:
+            feature_1: ...
+            feature_2: ...
+            index: ["x", "y"]
+
+    Args:
+        input: Node to propagate.
+        sampling: Index to propagate over.
+        resample: If true, apply a tp.resample operator. In this case, the
+            output of `propagate` has the same sampling as `sampling`.
+
+    Returns:
+        Node propagated over `sampling`'s index.
+    """
+
+    result = Propagate(
+        input=input,
+        sampling=sampling,
+    ).outputs["output"]
+
+    if resample:
+        result = Resample(input=result, sampling=sampling).outputs["output"]
+
+    return result