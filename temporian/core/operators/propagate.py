# Copyright 2021 Google LLC.
#
# Licensed under the Apache License, Version 2.0 (the "License");
# you may not use this file except in compliance with the License.
# You may obtain a copy of the License at
#
#     https://www.apache.org/licenses/LICENSE-2.0
#
# Unless required by applicable law or agreed to in writing, software
# distributed under the License is distributed on an "AS IS" BASIS,
# WITHOUT WARRANTIES OR CONDITIONS OF ANY KIND, either express or implied.
# See the License for the specific language governing permissions and
# limitations under the License.

"""Propagate operator class and public API function definition."""


from temporian.core import operator_lib
from temporian.core.data.event import Event
from temporian.core.data.feature import Feature
from temporian.core.data.sampling import Sampling
from temporian.core.operators.base import Operator
from temporian.proto import core_pb2 as pb


class Propagate(Operator):
    def __init__(
        self,
        event: Event,
        sampling: Event,
    ):
        super().__init__()

        self.add_input("event", event)
        self.add_input("sampling", sampling)

        self._index_mapping: list[int] = []
        sampling_index_name = sampling.sampling.index.names
        sampling_index_dtypes = sampling.sampling.index.dtypes
        for index in event.sampling.index:
            try:
                sampling_idx = sampling_index_name.index(index.name)
                self._index_mapping.append(sampling_idx)
            except ValueError:
                raise ValueError(
                    "The index of event should be contained in the index of"
                    f' sampling. Index "{index.name}" from event is not'
                    " available in sampling. event.index:"
                    f" {event.sampling.index},"
                    f" sampling.index={sampling.sampling.index}."
                )
            if sampling_index_dtypes[sampling_idx] != index.dtype:
                raise ValueError(
                    f'The index "{index.name}" is found both in the event and'
                    " sampling argument. However, the dtype is different."
                    f" {index.dtype} != {sampling_index_dtypes[sampling_idx]}"
                )

        output_sampling = Sampling(
            index_levels=sampling.sampling.index, creator=self
        )

        output_features = [  # pylint: disable=g-complex-comprehension
            Feature(
                name=f.name,
                dtype=f.dtype,
                sampling=output_sampling,
                creator=self,
            )
            for f in event.features
        ]

        self.add_output(
            "event",
            Event(
                features=output_features,
                sampling=output_sampling,
                creator=self,
            ),
        )

        self.check()

    @property
    def index_mapping(self):
        return self._index_mapping

    @classmethod
    def build_op_definition(cls) -> pb.OperatorDef:
        return pb.OperatorDef(
            key="PROPAGATE",
            attributes=[],
            inputs=[
                pb.OperatorDef.Input(key="event"),
                pb.OperatorDef.Input(key="sampling"),
            ],
            outputs=[pb.OperatorDef.Output(key="event")],
        )


operator_lib.register_operator(Propagate)


def propagate(
    event: Event,
    sampling: Event,
) -> Event:
    """Propagates feature values over a larger index.

<<<<<<< HEAD
    Extends the index of `event` over the features of `add_event`. Feature
    values from `event` are duplicated over the new index. `add_event` can be a
    string or list of string representing features in `event`, or an event.

    For example, suppose an index-less event containing two features "f_1" and
    "f_2", and containing 16 timestamps. Suppose "f_1" is a numerical feature
    and "f_2" is a string feature with 4 unique values across the 16 timestamps.
    "Propagating" feature "f_1" over "f_2" will create an event containing
    feature "f_1" and indexed by feature "f_2". This event will contain 4
    indexed time sequences each containing 16 timestamps.
=======
    Given "event" and "sampling" where "event" contains a super index of
    "sampling" (e.g., the index of "event" is ["x"], and the index of sampling
    is ["x","y"]), duplicates the features of "events" over the index of
    "sampling".
>>>>>>> dea8aeb5

    Example:

        Inputs:
            event:
                feature_1: ...
                feature_2: ...
                index: ["x"]
            sampling:
                index: ["x", "y"]

<<<<<<< HEAD
    - If `to` is an event, `event` and `to` have the same index and sampling.

    Args:
        event: Event to propagate.
        to: Features to index over. If `to` is a list of strings, those strings
            should refer to existing features of `event`.
=======
        Output:
            feature_1: ...
            feature_2: ...
            index: ["x", "y"]

    Args:
        event: The event to propagate.
        sampling: Index to propagate over.
>>>>>>> dea8aeb5

    Returns:
        Event propagated over `to`.
    """

    return Propagate(
        event=event,
        sampling=sampling,
    ).outputs["event"]
<|MERGE_RESOLUTION|>--- conflicted
+++ resolved
@@ -1,163 +1,141 @@
-# Copyright 2021 Google LLC.
-#
-# Licensed under the Apache License, Version 2.0 (the "License");
-# you may not use this file except in compliance with the License.
-# You may obtain a copy of the License at
-#
-#     https://www.apache.org/licenses/LICENSE-2.0
-#
-# Unless required by applicable law or agreed to in writing, software
-# distributed under the License is distributed on an "AS IS" BASIS,
-# WITHOUT WARRANTIES OR CONDITIONS OF ANY KIND, either express or implied.
-# See the License for the specific language governing permissions and
-# limitations under the License.
-
-"""Propagate operator class and public API function definition."""
-
-
-from temporian.core import operator_lib
-from temporian.core.data.event import Event
-from temporian.core.data.feature import Feature
-from temporian.core.data.sampling import Sampling
-from temporian.core.operators.base import Operator
-from temporian.proto import core_pb2 as pb
-
-
-class Propagate(Operator):
-    def __init__(
-        self,
-        event: Event,
-        sampling: Event,
-    ):
-        super().__init__()
-
-        self.add_input("event", event)
-        self.add_input("sampling", sampling)
-
-        self._index_mapping: list[int] = []
-        sampling_index_name = sampling.sampling.index.names
-        sampling_index_dtypes = sampling.sampling.index.dtypes
-        for index in event.sampling.index:
-            try:
-                sampling_idx = sampling_index_name.index(index.name)
-                self._index_mapping.append(sampling_idx)
-            except ValueError:
-                raise ValueError(
-                    "The index of event should be contained in the index of"
-                    f' sampling. Index "{index.name}" from event is not'
-                    " available in sampling. event.index:"
-                    f" {event.sampling.index},"
-                    f" sampling.index={sampling.sampling.index}."
-                )
-            if sampling_index_dtypes[sampling_idx] != index.dtype:
-                raise ValueError(
-                    f'The index "{index.name}" is found both in the event and'
-                    " sampling argument. However, the dtype is different."
-                    f" {index.dtype} != {sampling_index_dtypes[sampling_idx]}"
-                )
-
-        output_sampling = Sampling(
-            index_levels=sampling.sampling.index, creator=self
-        )
-
-        output_features = [  # pylint: disable=g-complex-comprehension
-            Feature(
-                name=f.name,
-                dtype=f.dtype,
-                sampling=output_sampling,
-                creator=self,
-            )
-            for f in event.features
-        ]
-
-        self.add_output(
-            "event",
-            Event(
-                features=output_features,
-                sampling=output_sampling,
-                creator=self,
-            ),
-        )
-
-        self.check()
-
-    @property
-    def index_mapping(self):
-        return self._index_mapping
-
-    @classmethod
-    def build_op_definition(cls) -> pb.OperatorDef:
-        return pb.OperatorDef(
-            key="PROPAGATE",
-            attributes=[],
-            inputs=[
-                pb.OperatorDef.Input(key="event"),
-                pb.OperatorDef.Input(key="sampling"),
-            ],
-            outputs=[pb.OperatorDef.Output(key="event")],
-        )
-
-
-operator_lib.register_operator(Propagate)
-
-
-def propagate(
-    event: Event,
-    sampling: Event,
-) -> Event:
-    """Propagates feature values over a larger index.
-
-<<<<<<< HEAD
-    Extends the index of `event` over the features of `add_event`. Feature
-    values from `event` are duplicated over the new index. `add_event` can be a
-    string or list of string representing features in `event`, or an event.
-
-    For example, suppose an index-less event containing two features "f_1" and
-    "f_2", and containing 16 timestamps. Suppose "f_1" is a numerical feature
-    and "f_2" is a string feature with 4 unique values across the 16 timestamps.
-    "Propagating" feature "f_1" over "f_2" will create an event containing
-    feature "f_1" and indexed by feature "f_2". This event will contain 4
-    indexed time sequences each containing 16 timestamps.
-=======
-    Given "event" and "sampling" where "event" contains a super index of
-    "sampling" (e.g., the index of "event" is ["x"], and the index of sampling
-    is ["x","y"]), duplicates the features of "events" over the index of
-    "sampling".
->>>>>>> dea8aeb5
-
-    Example:
-
-        Inputs:
-            event:
-                feature_1: ...
-                feature_2: ...
-                index: ["x"]
-            sampling:
-                index: ["x", "y"]
-
-<<<<<<< HEAD
-    - If `to` is an event, `event` and `to` have the same index and sampling.
-
-    Args:
-        event: Event to propagate.
-        to: Features to index over. If `to` is a list of strings, those strings
-            should refer to existing features of `event`.
-=======
-        Output:
-            feature_1: ...
-            feature_2: ...
-            index: ["x", "y"]
-
-    Args:
-        event: The event to propagate.
-        sampling: Index to propagate over.
->>>>>>> dea8aeb5
-
-    Returns:
-        Event propagated over `to`.
-    """
-
-    return Propagate(
-        event=event,
-        sampling=sampling,
-    ).outputs["event"]
+# Copyright 2021 Google LLC.
+#
+# Licensed under the Apache License, Version 2.0 (the "License");
+# you may not use this file except in compliance with the License.
+# You may obtain a copy of the License at
+#
+#     https://www.apache.org/licenses/LICENSE-2.0
+#
+# Unless required by applicable law or agreed to in writing, software
+# distributed under the License is distributed on an "AS IS" BASIS,
+# WITHOUT WARRANTIES OR CONDITIONS OF ANY KIND, either express or implied.
+# See the License for the specific language governing permissions and
+# limitations under the License.
+
+"""Propagate operator class and public API function definition."""
+
+
+from temporian.core import operator_lib
+from temporian.core.data.event import Event
+from temporian.core.data.feature import Feature
+from temporian.core.data.sampling import Sampling
+from temporian.core.operators.base import Operator
+from temporian.proto import core_pb2 as pb
+
+
+class Propagate(Operator):
+    def __init__(
+        self,
+        event: Event,
+        sampling: Event,
+    ):
+        super().__init__()
+
+        self.add_input("event", event)
+        self.add_input("sampling", sampling)
+
+        self._index_mapping: list[int] = []
+        sampling_index_name = sampling.sampling.index.names
+        sampling_index_dtypes = sampling.sampling.index.dtypes
+        for index in event.sampling.index:
+            try:
+                sampling_idx = sampling_index_name.index(index.name)
+                self._index_mapping.append(sampling_idx)
+            except ValueError:
+                raise ValueError(
+                    "The index of event should be contained in the index of"
+                    f' sampling. Index "{index.name}" from event is not'
+                    " available in sampling. event.index:"
+                    f" {event.sampling.index},"
+                    f" sampling.index={sampling.sampling.index}."
+                )
+            if sampling_index_dtypes[sampling_idx] != index.dtype:
+                raise ValueError(
+                    f'The index "{index.name}" is found both in the event and'
+                    " sampling argument. However, the dtype is different."
+                    f" {index.dtype} != {sampling_index_dtypes[sampling_idx]}"
+                )
+
+        output_sampling = Sampling(
+            index_levels=sampling.sampling.index, creator=self
+        )
+
+        output_features = [  # pylint: disable=g-complex-comprehension
+            Feature(
+                name=f.name,
+                dtype=f.dtype,
+                sampling=output_sampling,
+                creator=self,
+            )
+            for f in event.features
+        ]
+
+        self.add_output(
+            "event",
+            Event(
+                features=output_features,
+                sampling=output_sampling,
+                creator=self,
+            ),
+        )
+
+        self.check()
+
+    @property
+    def index_mapping(self):
+        return self._index_mapping
+
+    @classmethod
+    def build_op_definition(cls) -> pb.OperatorDef:
+        return pb.OperatorDef(
+            key="PROPAGATE",
+            attributes=[],
+            inputs=[
+                pb.OperatorDef.Input(key="event"),
+                pb.OperatorDef.Input(key="sampling"),
+            ],
+            outputs=[pb.OperatorDef.Output(key="event")],
+        )
+
+
+operator_lib.register_operator(Propagate)
+
+
+def propagate(
+    event: Event,
+    sampling: Event,
+) -> Event:
+    """Propagates feature values over a larger index.
+
+    Given `event` and `sampling` where `event` contains a super index of
+    `sampling` (e.g., the index of `event` is `["x"]`, and the index of sampling
+    is `["x","y"]`), duplicates the features of "events" over the index of
+    `sampling`.
+
+    Example:
+
+        Inputs:
+            event:
+                feature_1: ...
+                feature_2: ...
+                index: ["x"]
+            sampling:
+                index: ["x", "y"]
+
+        Output:
+            feature_1: ...
+            feature_2: ...
+            index: ["x", "y"]
+
+    Args:
+        event: Event to propagate.
+        sampling: Index to propagate over.
+
+    Returns:
+        Event propagated over `sampling`'s index.
+    """
+
+    return Propagate(
+        event=event,
+        sampling=sampling,
+    ).outputs["event"]