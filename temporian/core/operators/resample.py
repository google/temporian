# Copyright 2021 Google LLC.
#
# Licensed under the Apache License, Version 2.0 (the "License");
# you may not use this file except in compliance with the License.
# You may obtain a copy of the License at
#
#     https://www.apache.org/licenses/LICENSE-2.0
#
# Unless required by applicable law or agreed to in writing, software
# distributed under the License is distributed on an "AS IS" BASIS,
# WITHOUT WARRANTIES OR CONDITIONS OF ANY KIND, either express or implied.
# See the License for the specific language governing permissions and
# limitations under the License.

"""Resample operator class and public API function definition."""

from temporian.core import operator_lib
from temporian.core.data.node import (
    Node,
    create_node_new_features_existing_sampling,
)
from temporian.core.operators.base import Operator
from temporian.proto import core_pb2 as pb


class Resample(Operator):
    def __init__(
        self,
        input: Node,
        sampling: Node,
    ):
        super().__init__()

        self.add_input("input", input)
        self.add_input("sampling", sampling)

        input.schema.check_compatible_index(sampling.schema)

        self.add_output(
            "output",
            create_node_new_features_existing_sampling(
                features=input.schema.features,
                sampling_node=sampling,
                creator=self,
            ),
        )
        self.check()

    @classmethod
    def build_op_definition(cls) -> pb.OperatorDef:
        return pb.OperatorDef(
            key="RESAMPLE",
            attributes=[],
            inputs=[
                pb.OperatorDef.Input(key="input"),
                pb.OperatorDef.Input(key="sampling"),
            ],
            outputs=[pb.OperatorDef.Output(key="output")],
        )


operator_lib.register_operator(Resample)


def resample(
    input: Node,
    sampling: Node,
) -> Node:
    """Resamples a node at each timestamp of a sampling.

    If a timestamp in `sampling` does not have a corresponding timestamp in
    `input`, the last timestamp in `input` is used instead. If this timestamp
    is anterior to an value in `input`, the value is replaced by
    `dtype.MissingValue(...)`.

    Example:
<<<<<<< HEAD
        ```python
        Inputs:
            input:
                timestamps: 1, 5, 8, 9
                feature_1:  1.0, 2.0, 3.0, 4.0
            sampling:
                timestamps: -1, 1, 6, 10

        Output:
            timestamps: -1, 1, 6, 10
            feature_1: nan, 1.0, 2.0, 4.0
=======
        ```
        >>> evset = tp.event_set(
        ...     timestamps=[1, 5, 8, 9],
        ...     features={"f1": [1.0, 2.0, 3.0, 4.0]}
        ... )
        >>> sampling = tp.event_set(timestamps=[-1, 1, 6, 10])
        >>> input_node = evset.node()
        >>> sampling_node = sampling.node()
        >>> out_node = tp.resample(input_node, sampling=sampling_node)
        >>> out_node.evaluate({input_node: evset, sampling_node: sampling})
        indexes: ...
                timestamps: [-1.  1.  6. 10.]
                'f1': [nan  1.  2.  4.]
        ...

>>>>>>> 415e4c84
        ```

    Args:
        input: Node to sample.
        sampling: Node to use the sampling of.

    Returns:
        Resampled node, with same sampling as `sampling`.
    """

    return Resample(input=input, sampling=sampling).outputs["output"]
<|MERGE_RESOLUTION|>--- conflicted
+++ resolved
@@ -1,116 +1,103 @@
-# Copyright 2021 Google LLC.
-#
-# Licensed under the Apache License, Version 2.0 (the "License");
-# you may not use this file except in compliance with the License.
-# You may obtain a copy of the License at
-#
-#     https://www.apache.org/licenses/LICENSE-2.0
-#
-# Unless required by applicable law or agreed to in writing, software
-# distributed under the License is distributed on an "AS IS" BASIS,
-# WITHOUT WARRANTIES OR CONDITIONS OF ANY KIND, either express or implied.
-# See the License for the specific language governing permissions and
-# limitations under the License.
-
-"""Resample operator class and public API function definition."""
-
-from temporian.core import operator_lib
-from temporian.core.data.node import (
-    Node,
-    create_node_new_features_existing_sampling,
-)
-from temporian.core.operators.base import Operator
-from temporian.proto import core_pb2 as pb
-
-
-class Resample(Operator):
-    def __init__(
-        self,
-        input: Node,
-        sampling: Node,
-    ):
-        super().__init__()
-
-        self.add_input("input", input)
-        self.add_input("sampling", sampling)
-
-        input.schema.check_compatible_index(sampling.schema)
-
-        self.add_output(
-            "output",
-            create_node_new_features_existing_sampling(
-                features=input.schema.features,
-                sampling_node=sampling,
-                creator=self,
-            ),
-        )
-        self.check()
-
-    @classmethod
-    def build_op_definition(cls) -> pb.OperatorDef:
-        return pb.OperatorDef(
-            key="RESAMPLE",
-            attributes=[],
-            inputs=[
-                pb.OperatorDef.Input(key="input"),
-                pb.OperatorDef.Input(key="sampling"),
-            ],
-            outputs=[pb.OperatorDef.Output(key="output")],
-        )
-
-
-operator_lib.register_operator(Resample)
-
-
-def resample(
-    input: Node,
-    sampling: Node,
-) -> Node:
-    """Resamples a node at each timestamp of a sampling.
-
-    If a timestamp in `sampling` does not have a corresponding timestamp in
-    `input`, the last timestamp in `input` is used instead. If this timestamp
-    is anterior to an value in `input`, the value is replaced by
-    `dtype.MissingValue(...)`.
-
-    Example:
-<<<<<<< HEAD
-        ```python
-        Inputs:
-            input:
-                timestamps: 1, 5, 8, 9
-                feature_1:  1.0, 2.0, 3.0, 4.0
-            sampling:
-                timestamps: -1, 1, 6, 10
-
-        Output:
-            timestamps: -1, 1, 6, 10
-            feature_1: nan, 1.0, 2.0, 4.0
-=======
-        ```
-        >>> evset = tp.event_set(
-        ...     timestamps=[1, 5, 8, 9],
-        ...     features={"f1": [1.0, 2.0, 3.0, 4.0]}
-        ... )
-        >>> sampling = tp.event_set(timestamps=[-1, 1, 6, 10])
-        >>> input_node = evset.node()
-        >>> sampling_node = sampling.node()
-        >>> out_node = tp.resample(input_node, sampling=sampling_node)
-        >>> out_node.evaluate({input_node: evset, sampling_node: sampling})
-        indexes: ...
-                timestamps: [-1.  1.  6. 10.]
-                'f1': [nan  1.  2.  4.]
-        ...
-
->>>>>>> 415e4c84
-        ```
-
-    Args:
-        input: Node to sample.
-        sampling: Node to use the sampling of.
-
-    Returns:
-        Resampled node, with same sampling as `sampling`.
-    """
-
-    return Resample(input=input, sampling=sampling).outputs["output"]
+# Copyright 2021 Google LLC.
+#
+# Licensed under the Apache License, Version 2.0 (the "License");
+# you may not use this file except in compliance with the License.
+# You may obtain a copy of the License at
+#
+#     https://www.apache.org/licenses/LICENSE-2.0
+#
+# Unless required by applicable law or agreed to in writing, software
+# distributed under the License is distributed on an "AS IS" BASIS,
+# WITHOUT WARRANTIES OR CONDITIONS OF ANY KIND, either express or implied.
+# See the License for the specific language governing permissions and
+# limitations under the License.
+
+"""Resample operator class and public API function definition."""
+
+from temporian.core import operator_lib
+from temporian.core.data.node import (
+    Node,
+    create_node_new_features_existing_sampling,
+)
+from temporian.core.operators.base import Operator
+from temporian.proto import core_pb2 as pb
+
+
+class Resample(Operator):
+    def __init__(
+        self,
+        input: Node,
+        sampling: Node,
+    ):
+        super().__init__()
+
+        self.add_input("input", input)
+        self.add_input("sampling", sampling)
+
+        input.schema.check_compatible_index(sampling.schema)
+
+        self.add_output(
+            "output",
+            create_node_new_features_existing_sampling(
+                features=input.schema.features,
+                sampling_node=sampling,
+                creator=self,
+            ),
+        )
+        self.check()
+
+    @classmethod
+    def build_op_definition(cls) -> pb.OperatorDef:
+        return pb.OperatorDef(
+            key="RESAMPLE",
+            attributes=[],
+            inputs=[
+                pb.OperatorDef.Input(key="input"),
+                pb.OperatorDef.Input(key="sampling"),
+            ],
+            outputs=[pb.OperatorDef.Output(key="output")],
+        )
+
+
+operator_lib.register_operator(Resample)
+
+
+def resample(
+    input: Node,
+    sampling: Node,
+) -> Node:
+    """Resamples a node at each timestamp of a sampling.
+
+    If a timestamp in `sampling` does not have a corresponding timestamp in
+    `input`, the last timestamp in `input` is used instead. If this timestamp
+    is anterior to an value in `input`, the value is replaced by
+    `dtype.MissingValue(...)`.
+
+    Example:
+
+        ```python
+        >>> evset = tp.event_set(
+        ...     timestamps=[1, 5, 8, 9],
+        ...     features={"f1": [1.0, 2.0, 3.0, 4.0]}
+        ... )
+        >>> sampling = tp.event_set(timestamps=[-1, 1, 6, 10])
+        >>> input_node = evset.node()
+        >>> sampling_node = sampling.node()
+        >>> out_node = tp.resample(input_node, sampling=sampling_node)
+        >>> out_node.evaluate({input_node: evset, sampling_node: sampling})
+        indexes: ...
+                timestamps: [-1.  1.  6. 10.]
+                'f1': [nan  1.  2.  4.]
+        ...
+
+        ```
+
+    Args:
+        input: Node to sample.
+        sampling: Node to use the sampling of.
+
+    Returns:
+        Resampled node, with same sampling as `sampling`.
+    """
+
+    return Resample(input=input, sampling=sampling).outputs["output"]