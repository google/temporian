--- conflicted
+++ resolved
@@ -182,12 +182,11 @@
         return feature_dtype
 
 
-<<<<<<< HEAD
 class RoundOperator(BaseUnaryOperator):
     @classmethod
     def op_key_definition(cls) -> str:
         return "ROUND"
-=======
+      
 class SinOperator(BaseUnaryOperator):
     @classmethod
     def op_key_definition(cls) -> str:
@@ -277,7 +276,7 @@
     @classmethod
     def op_key_definition(cls) -> str:
         return "ARCTAN"
->>>>>>> 19a908d9
+
 
     @classmethod
     def allowed_dtypes(cls) -> List[DType]:
@@ -296,16 +295,13 @@
 operator_lib.register_operator(NotNanOperator)
 operator_lib.register_operator(AbsOperator)
 operator_lib.register_operator(LogOperator)
-<<<<<<< HEAD
 operator_lib.register_operator(RoundOperator)
-=======
 operator_lib.register_operator(SinOperator)
 operator_lib.register_operator(CosOperator)
 operator_lib.register_operator(TanOperator)
 operator_lib.register_operator(ArcSinOperator)
 operator_lib.register_operator(ArcCosOperator)
 operator_lib.register_operator(ArcTanOperator)
->>>>>>> 19a908d9
 
 
 @compile
@@ -364,18 +360,21 @@
 
 
 @compile
-<<<<<<< HEAD
 def round(
-=======
+    input: EventSetOrNode,
+) -> EventSetOrNode:
+    assert isinstance(input, EventSetNode)
+
+    return RoundOperator(
+        input=input,
+    ).outputs["output"]
+
+@compile  
 def sin(
->>>>>>> 19a908d9
-    input: EventSetOrNode,
-) -> EventSetOrNode:
-    assert isinstance(input, EventSetNode)
-
-<<<<<<< HEAD
-    return RoundOperator(
-=======
+    input: EventSetOrNode,
+) -> EventSetOrNode:
+    assert isinstance(input, EventSetNode)
+
     return SinOperator(
         input=input,
     ).outputs["output"]
@@ -432,6 +431,6 @@
     assert isinstance(input, EventSetNode)
 
     return ArcTanOperator(
->>>>>>> 19a908d9
+
         input=input,
     ).outputs["output"]