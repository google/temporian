--- conflicted
+++ resolved
@@ -1,63 +1,66 @@
-package(
-    default_visibility = ["//visibility:public"],
-    licenses = ["notice"],
-)
-
-# Tests
-# =====
-py_test(
-    name = "propagate_test",
-    srcs = ["propagate_test.py"],
-    srcs_version = "PY3",
-    deps = [
-        # already_there/absl/testing:absltest
-        "//temporian/core/data:dtype",
-        "//temporian/core/data:node",
-        "//temporian/core/operators:propagate",
-    ],
-)
-
-py_test(
-    name = "join_test",
-    srcs = ["join_test.py"],
-    srcs_version = "PY3",
-    deps = [
-        # already_there/absl/testing:absltest
-        "//temporian/core/data:dtype",
-        "//temporian/core/data:node",
-        "//temporian/core/operators:join",
-    ],
-)
-
-py_test(
-    name = "fft_test",
-    srcs = ["fft_test.py"],
-    srcs_version = "PY3",
-    deps = [
-        # already_there/absl/testing:absltest
-        "//temporian/core/data:dtype",
-        "//temporian/core/data:node",
-        "//temporian/core/operators:fast_fourier_transform",
-    ],
-)
-
-py_test(
-<<<<<<< HEAD
-    name = "tick_calendar_test",
-    srcs = ["tick_calendar_test.py"],
-=======
-    name = "until_next_test",
-    srcs = ["until_next_test.py"],
->>>>>>> 545ea1dc
-    srcs_version = "PY3",
-    deps = [
-        # already_there/absl/testing:absltest
-        "//temporian/core/data:dtype",
-        "//temporian/core/data:node",
-<<<<<<< HEAD
-        "//temporian/core/operators:tick_calendar",
-=======
-        "//temporian/core/operators:until_next",
->>>>>>> 545ea1dc
-    ],
-)
+package(
+    default_visibility = ["//visibility:public"],
+    licenses = ["notice"],
+)
+
+# Tests
+# =====
+py_test(
+    name = "propagate_test",
+    srcs = ["propagate_test.py"],
+    srcs_version = "PY3",
+    deps = [
+        # already_there/absl/testing:absltest
+        "//temporian/core/data:dtype",
+        "//temporian/core/data:node",
+        "//temporian/core/operators:propagate",
+    ],
+)
+
+py_test(
+    name = "join_test",
+    srcs = ["join_test.py"],
+    srcs_version = "PY3",
+    deps = [
+        # already_there/absl/testing:absltest
+        "//temporian/core/data:dtype",
+        "//temporian/core/data:node",
+        "//temporian/core/operators:join",
+    ],
+)
+
+py_test(
+    name = "fft_test",
+    srcs = ["fft_test.py"],
+    srcs_version = "PY3",
+    deps = [
+        # already_there/absl/testing:absltest
+        "//temporian/core/data:dtype",
+        "//temporian/core/data:node",
+        "//temporian/core/operators:fast_fourier_transform",
+    ],
+)
+
+py_test(
+    name = "until_next_test",
+    srcs = ["until_next_test.py"],
+    srcs_version = "PY3",
+    deps = [
+        # already_there/absl/testing:absltest
+        "//temporian/core/data:dtype",
+        "//temporian/core/data:node",
+        "//temporian/core/operators:until_next",
+    ],
+)
+
+py_test(
+    name = "tick_calendar_test",
+    srcs = ["tick_calendar_test.py"],
+    srcs_version = "PY3",
+    deps = [
+        # already_there/absl/testing:absltest
+        "//temporian/core/data:dtype",
+        "//temporian/core/data:node",
+        "//temporian/core/operators:tick_calendar",
+    ],
+)