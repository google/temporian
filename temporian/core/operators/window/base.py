--- conflicted
+++ resolved
@@ -52,13 +52,8 @@
 
         output_features = [  # pylint: disable=g-complex-comprehension
             Feature(
-<<<<<<< HEAD
-                name=f"{self.prefix}_{f.name()}",
-                dtype=self.get_output_dtype(f),
-=======
                 name=f.name,
                 dtype=self.get_feature_dtype(f),
->>>>>>> dea8aeb5
                 sampling=effective_sampling,
                 creator=self,
             )
@@ -115,22 +110,5 @@
         """Gets the key of the operator definition."""
 
     @abstractmethod
-<<<<<<< HEAD
-    def get_output_dtype(self, feature: Feature) -> str:
-        """Gets the dtype of the output feature."""
-
-    @property
-    @abstractmethod
-    def prefix(self) -> str:
-        """Gets the prefix to use for the output features."""
-=======
     def get_feature_dtype(self, feature: Feature) -> str:
-        """Get the dtype of the output feature.
-
-        Args:
-            feature: feature to get the dtype for.
-
-        Returns:
-            str: The dtype of the output feature.
-        """
->>>>>>> dea8aeb5
+        """Gets the dtype of the output feature."""