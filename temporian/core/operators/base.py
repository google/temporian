--- conflicted
+++ resolved
@@ -15,25 +15,17 @@
 """Base operator class and auxiliary classes definition."""
 
 from abc import ABC
-<<<<<<< HEAD
 from typing import Dict, List, Tuple, Union, Any
-=======
-from typing import Union, Any
 from temporian.core.data.dtype import DType
->>>>>>> 4fba3514
 
 from temporian.core.data.node import Node
 from temporian.proto import core_pb2 as pb
 
 
 # Valid types for operator attributes
-<<<<<<< HEAD
-AttributeType = Union[str, int, float, bool, List[str], Dict[str, str]]
-=======
 AttributeType = Union[
-    str, int, float, bool, list[str], dict[str, str], list[DType]
+    str, int, float, bool, List[str], Dict[str, str], List[DType]
 ]
->>>>>>> 4fba3514
 
 
 class OperatorExceptionDecorator(object):
