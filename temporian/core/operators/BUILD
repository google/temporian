--- conflicted
+++ resolved
@@ -25,14 +25,9 @@
         ":resample",
         ":select",
         ":since_last",
+        ":tick",
         ":unary",
         ":unique_timestamps",
-<<<<<<< HEAD
-=======
-        ":begin",
-        ":end",
-        ":tick",
->>>>>>> 5ef6812e
         "//temporian/core/operators/binary",
         "//temporian/core/operators/calendar:day_of_month",
         "//temporian/core/operators/calendar:day_of_week",
@@ -292,9 +287,9 @@
     deps = [
         ":base",
         "//temporian/core:operator_lib",
-        "//temporian/core/data:node",
-        "//temporian/core/data:schema",
-        "//temporian/proto:core_py_proto",
-        "//temporian/core/data:duration",
+        "//temporian/core/data:duration_utils",
+        "//temporian/core/data:node",
+        "//temporian/core/data:schema",
+        "//temporian/proto:core_py_proto",
     ],
 )