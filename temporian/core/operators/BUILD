--- conflicted
+++ resolved
@@ -16,11 +16,7 @@
         ":lag",
         ":propagate",
         ":select",
-<<<<<<< HEAD
-        ":simple_moving_average",
         ":sample",
-=======
->>>>>>> a12ed251
         "//temporian/core/operators/calendar:day_of_month",
         "//temporian/core/operators/calendar:day_of_week",
         "//temporian/core/operators/calendar:day_of_year",
