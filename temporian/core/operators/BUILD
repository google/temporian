package(
    default_visibility = ["//visibility:public"],
    licenses = ["notice"],
)

# Libraries
# =========

py_library(
    name = "operators",
    srcs = ["__init__.py"],
    srcs_version = "PY3",
    deps = [
        ":arithmetic",
        ":assign",
        ":base",
        ":calendar_day_of_month",
        ":lag",
        ":select",
        ":simple_moving_average",
    ],
)

py_library(
    name = "arithmetic",
    srcs = ["arithmetic.py"],
    srcs_version = "PY3",
    deps = [
        ":base",
        "//temporian/core:operator_lib",
        "//temporian/core/data:event",
        "//temporian/core/data:feature",
        "//temporian/proto:core_py_proto",
    ],
)

py_library(
    name = "assign",
    srcs = ["assign.py"],
    srcs_version = "PY3",
    deps = [
        ":base",
        "//temporian/core:operator_lib",
        "//temporian/core/data:event",
        "//temporian/core/data:feature",
        "//temporian/proto:core_py_proto",
    ],
)

py_library(
    name = "base",
    srcs = ["base.py"],
    srcs_version = "PY3",
    deps = [
        "//temporian/core/data:event",
        "//temporian/proto:core_py_proto",
    ],
)

py_library(
    name = "calendar_day_of_month",
    srcs = ["calendar_day_of_month.py"],
    srcs_version = "PY3",
    deps = [
        ":base",
        "//temporian/core:operator_lib",
        "//temporian/core/data:event",
        "//temporian/core/data:feature",
        "//temporian/proto:core_py_proto",
    ],
)

py_library(
    name = "lag",
    srcs = ["lag.py"],
    srcs_version = "PY3",
    deps = [
        ":base",
        "//temporian/core:operator_lib",
        "//temporian/core/data:duration",
        "//temporian/core/data:event",
        "//temporian/core/data:feature",
        "//temporian/proto:core_py_proto",
    ],
)

py_library(
    name = "select",
    srcs = ["select.py"],
    srcs_version = "PY3",
    deps = [
        ":base",
        "//temporian/core:operator_lib",
        "//temporian/core/data:duration",
        "//temporian/core/data:event",
        "//temporian/core/data:feature",
        "//temporian/proto:core_py_proto",
    ],
)

py_library(
<<<<<<< HEAD
    name = "propagate",
    srcs = ["propagate.py"],
    srcs_version = "PY3",
    deps = [
        ":base",
        ":select",
=======
    name = "simple_moving_average",
    srcs = ["simple_moving_average.py"],
    srcs_version = "PY3",
    deps = [
        ":base",
>>>>>>> d867f2fa
        "//temporian/core:operator_lib",
        "//temporian/core/data:duration",
        "//temporian/core/data:event",
        "//temporian/core/data:feature",
        "//temporian/proto:core_py_proto",
    ],
)<|MERGE_RESOLUTION|>--- conflicted
+++ resolved
@@ -16,6 +16,7 @@
         ":base",
         ":calendar_day_of_month",
         ":lag",
+        ":propagate",
         ":select",
         ":simple_moving_average",
     ],
@@ -99,20 +100,26 @@
 )
 
 py_library(
-<<<<<<< HEAD
+    name = "simple_moving_average",
+    srcs = ["simple_moving_average.py"],
+    srcs_version = "PY3",
+    deps = [
+        ":base",
+        "//temporian/core:operator_lib",
+        "//temporian/core/data:duration",
+        "//temporian/core/data:event",
+        "//temporian/core/data:feature",
+        "//temporian/proto:core_py_proto",
+    ],
+)
+
+py_library(
     name = "propagate",
     srcs = ["propagate.py"],
     srcs_version = "PY3",
     deps = [
         ":base",
         ":select",
-=======
-    name = "simple_moving_average",
-    srcs = ["simple_moving_average.py"],
-    srcs_version = "PY3",
-    deps = [
-        ":base",
->>>>>>> d867f2fa
         "//temporian/core:operator_lib",
         "//temporian/core/data:duration",
         "//temporian/core/data:event",
