--- conflicted
+++ resolved
@@ -13,11 +13,6 @@
     deps = [
         ":arithmetic",
         ":assign",
-<<<<<<< HEAD
-        ":calendar_day_of_month",
-=======
-        ":base",
->>>>>>> dcdb679e
         ":lag",
         ":propagate",
         ":select",
