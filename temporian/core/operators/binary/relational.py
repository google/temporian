--- conflicted
+++ resolved
@@ -91,51 +91,6 @@
     input_1: EventSetOrNode,
     input_2: EventSetOrNode,
 ) -> EventSetOrNode:
-<<<<<<< HEAD
-    """Checks (element-wise) for differences between two [`EventSets`][temporian.EventSet].
-
-    If two EventSets, each feature in `input_1` is compared element-wise to the
-    feature in `input_2` in the same position.
-    Note that it will always return True on NaNs (even if both are).
-
-    `input_1` and `input_2` must have the same sampling and the same number of
-    features.
-
-    Example:
-        ```python
-        >>> a = tp.event_set(
-        ...     timestamps=[1, 2, 3],
-        ...     features={"f1": [0, 100, 200]}
-        ... )
-        >>> b = tp.event_set(
-        ...     timestamps=[1, 2, 3],
-        ...     features={"f2": [-10, 100, 5]},
-        ...     same_sampling_as=a
-        ... )
-
-        >>> # Equivalent
-        >>> c = tp.not_equal(a, b)
-        >>> c = a != b
-        >>> c
-        indexes: []
-        features: [('ne_f1_f2', bool_)]
-        events:
-            (3 events):
-                timestamps: [1. 2. 3.]
-                'ne_f1_f2': [ True False True]
-        ...
-
-        ```
-
-    Args:
-        input_1: First EventSet.
-        input_2: Second EventSet.
-
-    Returns:
-        Result of the comparison.
-    """
-=======
->>>>>>> e680059d
     assert isinstance(input_1, EventSetNode)
     assert isinstance(input_2, EventSetNode)
 
@@ -164,53 +119,6 @@
     input_left: EventSetOrNode,
     input_right: EventSetOrNode,
 ) -> EventSetOrNode:
-<<<<<<< HEAD
-    """Checks (element-wise) if input_left >= input_right.
-
-    If an EventSet, each feature in `self` is compared element-wise to the
-    feature in `other` in the same position. `self` and `other` must have the
-    same sampling and the same number of features.
-
-    If a scalar value, each item in each feature in `input` is compared to
-    `value`.
-
-    Note that it will always return False on NaN elements.
-
-    Example:
-        ```python
-        >>> a = tp.event_set(
-        ...     timestamps=[1, 2, 3],
-        ...     features={"f1": [0, 100, 200]}
-        ... )
-        >>> b = tp.event_set(
-        ...     timestamps=[1, 2, 3],
-        ...     features={"f2": [-10, 100, 5]},
-        ...     same_sampling_as=a
-        ... )
-
-        >>> # Equivalent
-        >>> c = tp.greater_equal(a, b)
-        >>> c = a >= b
-        >>> c
-        indexes: []
-        features: [('ge_f1_f2', bool_)]
-        events:
-            (3 events):
-                timestamps: [1. 2. 3.]
-                'ge_f1_f2': [ True True True]
-        ...
-
-        ```
-
-    Args:
-        input_left: EventSet to the left of the operator.
-        input_right: EventSet to the right of the operator.
-
-    Returns:
-        Result of the comparison.
-    """
-=======
->>>>>>> e680059d
     assert isinstance(input_left, EventSetNode)
     assert isinstance(input_right, EventSetNode)
 
