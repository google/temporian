# Copyright 2021 Google LLC.
#
# Licensed under the Apache License, Version 2.0 (the "License");
# you may not use this file except in compliance with the License.
# You may obtain a copy of the License at
#
#     https://www.apache.org/licenses/LICENSE-2.0
#
# Unless required by applicable law or agreed to in writing, software
# distributed under the License is distributed on an "AS IS" BASIS,
# WITHOUT WARRANTIES OR CONDITIONS OF ANY KIND, either express or implied.
# See the License for the specific language governing permissions and
# limitations under the License.

"""DropIndex operator."""
from typing import List, Optional, Union

from temporian.core import operator_lib
from temporian.core.data.event import Event
from temporian.core.data.feature import Feature
from temporian.core.data.sampling import Sampling
from temporian.core.operators.base import Operator
from temporian.proto import core_pb2 as pb


class DropIndexOperator(Operator):
    def __init__(
        self,
        event: Event,
        index_to_drop: List[str],
        keep: bool,
    ) -> None:
        super().__init__()

        # "index_to_drop" is the list of indexes in "event" to drop. If "keep"
        # is true, those indexes will be converted into features.
        self._index_to_drop = index_to_drop
        self._keep = keep

        self.add_input("event", event)
        self.add_attribute("index_to_drop", index_to_drop)
        self.add_attribute("keep", keep)

<<<<<<< HEAD
        output_features = self._output_features(event, index_to_drop, keep)

=======
        # output features
        output_features = self._generate_output_features(
            event, index_names, keep
        )
        # output sampling
>>>>>>> e3640016
        output_sampling = Sampling(
            index_levels=[
                (index_name, index_dtype)
<<<<<<< HEAD
                for index_name, index_dtype in event.sampling.index_dtypes.items()
                if index_name not in index_to_drop
=======
                for index_name, index_dtype in event.sampling.index
                if index_name not in index_names
>>>>>>> e3640016
            ]
        )

        self.add_output(
            "event",
            Event(
                features=output_features,
                sampling=output_sampling,
                creator=self,
            ),
        )
        self.check()

    def _output_features(
        self, event: Event, index_to_drop: List[str], keep: bool
    ) -> List[Feature]:
        new_features = []
        if keep:
            # Convert the index to drop into features.
            #
            # Note: The new features are added first.

            new_features = []
            for index_name in index_to_drop:
                # check no other feature exists with this name
                if index_name in event.feature_names:
                    raise ValueError(
                        f"Feature name {index_name} coming from index already"
                        " exists in event."
                    )

<<<<<<< HEAD
                new_features.append(
                    Feature(
                        name=index_name,
                        dtype=event.sampling.index_dtypes[index_name],
                    )
=======
                output_features[i] = Feature(
                    name=index_name,
                    dtype=event.sampling.index.dtypes[
                        event.sampling.index.names.index(index_name)
                    ],
>>>>>>> e3640016
                )

        existing_features = [
            Feature(name=feature.name, dtype=feature.dtype)
            for feature in event.features
        ]
        return new_features + existing_features

    def dst_feature_names(self) -> List[str]:
        feature_names = self.inputs["event"].feature_names
        if self._keep:
            return self._index_to_drop + feature_names
        else:
            return feature_names

<<<<<<< HEAD
    def dst_index_names(self) -> List[str]:
        return [
            index_level.name
            for index_level in self.inputs["event"].sampling.index
            if index_level.name not in self._index_to_drop
        ]

    @property
    def index_to_drop(self) -> List[str]:
        return self._index_to_drop
=======
    @property
    def index_names(self) -> List[str]:
        return self._index_names
>>>>>>> e3640016

    @property
    def keep(self) -> bool:
        return self._keep

    def dst_index_names(self) -> List[str]:
        return [
            index_lvl_name
            for index_lvl_name in self.inputs["event"].sampling.index.names
            if index_lvl_name not in self._index_names
        ]

    @classmethod
    def build_op_definition(cls) -> pb.OperatorDef:
        return pb.OperatorDef(
            key="DROP_INDEX",
            attributes=[
                pb.OperatorDef.Attribute(
                    key="index_names",
                    type=pb.OperatorDef.Attribute.Type.REPEATED_STRING,
                ),
                pb.OperatorDef.Attribute(
                    key="keep",
                    type=pb.OperatorDef.Attribute.Type.BOOL,
                ),
            ],
            inputs=[
                pb.OperatorDef.Input(key="event"),
            ],
            outputs=[pb.OperatorDef.Output(key="event")],
        )


operator_lib.register_operator(DropIndexOperator)


def _normalize_index_to_drop(
    event: Event, index_names: Optional[Union[List[str], str]]
) -> List[str]:
    if index_names is None:
        return event.sampling.index_names

    if isinstance(index_names, str):
        index_names = [index_names]

    if len(index_names) == 0:
        raise ValueError("Cannot specify empty list as `index_names` argument.")

    # check if any index names are missing from the index
    missing_index_names = [
        index_name
        for index_name in index_names
        if index_name not in event.sampling.index_names
    ]
    if missing_index_names:
        raise KeyError(
            f"Dropped indexes {missing_index_names} are missing from the"
            f" input index. The input index is {event.sampling.index}."
        )

    return index_names


def drop_index(
    event: Event,
    index_to_drop: Optional[Union[str, List[str]]] = None,
    keep: bool = True,
) -> Event:
    """
    Removes one or more index columns from the given `Event` object and returns
    a new `Event` object with the updated index. Optionally, it can also keep
    the removed index columns as features in the output `Event`.

    Args:
        event:
            The input `Event` object from which the specified index columns
            should be removed.
        index_to_drop:
            The index column(s) to be removed from the input `Event`.
            This can be a single column name (str) or a list of column names
            (List[str]). If not specified or set to `None`, all index columns in
            the input `Event` will be removed. Defaults to `None`.
        keep:
            A flag indicating whether the removed index columns should be kept
            as features in the output `Event`. Defaults to `True`.

    Returns:
        A new `Event` object with the updated index, where the specified index
        column(s) have been removed. If `keep` is set to `True`, the removed
        index columns will be included as features in the output `Event`.

    Raises:
        ValueError:
            If an empty list is provided as the `index_names` argument.
        KeyError:
            If any of the specified `index_names` are missing from the input
            `Event`'s index.
        ValueError:
            If a feature name coming from the index already exists in the input
            `Event`, and the `keep` flag is set to `True`.

    Examples:
        Given an input `Event` with index names ['A', 'B', 'C'] and features
        names ['X', 'Y', 'Z']:

        1. drop_index(event, index_names='A', keep=True)
           Output `Event` will have index names ['B', 'C'] and features names
           ['X', 'Y', 'Z', 'A'].

        2. drop_index(event, index_names=['A', 'B'], keep=False)
           Output `Event` will have index names ['C'] and features names
           ['X', 'Y', 'Z'].

        3. drop_index(event, index_names=None, keep=True)
           Output `Event` will have index names [] (empty index) and features
           names ['X', 'Y', 'Z', 'A', 'B', 'C'].
    """
    index_to_drop = _normalize_index_to_drop(event, index_to_drop)
    return DropIndexOperator(event, index_to_drop, keep).outputs["event"]<|MERGE_RESOLUTION|>--- conflicted
+++ resolved
@@ -41,26 +41,13 @@
         self.add_attribute("index_to_drop", index_to_drop)
         self.add_attribute("keep", keep)
 
-<<<<<<< HEAD
         output_features = self._output_features(event, index_to_drop, keep)
 
-=======
-        # output features
-        output_features = self._generate_output_features(
-            event, index_names, keep
-        )
-        # output sampling
->>>>>>> e3640016
         output_sampling = Sampling(
             index_levels=[
                 (index_name, index_dtype)
-<<<<<<< HEAD
-                for index_name, index_dtype in event.sampling.index_dtypes.items()
+                for index_name, index_dtype in event.sampling.index
                 if index_name not in index_to_drop
-=======
-                for index_name, index_dtype in event.sampling.index
-                if index_name not in index_names
->>>>>>> e3640016
             ]
         )
 
@@ -92,19 +79,16 @@
                         " exists in event."
                     )
 
-<<<<<<< HEAD
+                # TODO: Don't recompute the "dtypes" and "names" at each
+                #   iteration.
+                # TODO: Remove linear search.
                 new_features.append(
                     Feature(
                         name=index_name,
-                        dtype=event.sampling.index_dtypes[index_name],
+                        dtype=event.sampling.index.dtypes[
+                            event.sampling.index.names.index(index_name)
+                        ],
                     )
-=======
-                output_features[i] = Feature(
-                    name=index_name,
-                    dtype=event.sampling.index.dtypes[
-                        event.sampling.index.names.index(index_name)
-                    ],
->>>>>>> e3640016
                 )
 
         existing_features = [
@@ -120,33 +104,20 @@
         else:
             return feature_names
 
-<<<<<<< HEAD
-    def dst_index_names(self) -> List[str]:
-        return [
-            index_level.name
-            for index_level in self.inputs["event"].sampling.index
-            if index_level.name not in self._index_to_drop
-        ]
-
-    @property
-    def index_to_drop(self) -> List[str]:
-        return self._index_to_drop
-=======
-    @property
-    def index_names(self) -> List[str]:
-        return self._index_names
->>>>>>> e3640016
-
-    @property
-    def keep(self) -> bool:
-        return self._keep
-
     def dst_index_names(self) -> List[str]:
         return [
             index_lvl_name
             for index_lvl_name in self.inputs["event"].sampling.index.names
-            if index_lvl_name not in self._index_names
+            if index_lvl_name not in self._index_to_drop
         ]
+
+    @property
+    def index_to_drop(self) -> List[str]:
+        return self._index_to_drop
+
+    @property
+    def keep(self) -> bool:
+        return self._keep
 
     @classmethod
     def build_op_definition(cls) -> pb.OperatorDef:
@@ -176,7 +147,7 @@
     event: Event, index_names: Optional[Union[List[str], str]]
 ) -> List[str]:
     if index_names is None:
-        return event.sampling.index_names
+        return event.sampling.index.names
 
     if isinstance(index_names, str):
         index_names = [index_names]
@@ -184,11 +155,12 @@
     if len(index_names) == 0:
         raise ValueError("Cannot specify empty list as `index_names` argument.")
 
+    # TODO: Don't recompute name each time.
     # check if any index names are missing from the index
     missing_index_names = [
         index_name
         for index_name in index_names
-        if index_name not in event.sampling.index_names
+        if index_name not in event.sampling.index.names
     ]
     if missing_index_names:
         raise KeyError(
