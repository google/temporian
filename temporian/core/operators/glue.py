# Copyright 2021 Google LLC.
#
# Licensed under the Apache License, Version 2.0 (the "License");
# you may not use this file except in compliance with the License.
# You may obtain a copy of the License at
#
#     https://www.apache.org/licenses/LICENSE-2.0
#
# Unless required by applicable law or agreed to in writing, software
# distributed under the License is distributed on an "AS IS" BASIS,
# WITHOUT WARRANTIES OR CONDITIONS OF ANY KIND, either express or implied.
# See the License for the specific language governing permissions and
# limitations under the License.

"""Glue operator class and public API function definition."""

from typing import Dict, List

from temporian.core import operator_lib
from temporian.core.data.event import Event
from temporian.core.operators.base import Operator
from temporian.proto import core_pb2 as pb

# Maximum number of arguments taken by the glue operator
MAX_NUM_ARGUMENTS = 30


class GlueOperator(Operator):
    def __init__(
        self,
        **dict_events: Dict[str, Event],
    ):
        super().__init__()

        # Note: Support for dictionaries of events is required for
        # serialization.

        if len(dict_events) < 2:
            raise ValueError("At least two arguments should be provided")

        if len(dict_events) >= MAX_NUM_ARGUMENTS:
            raise ValueError(
                f"Too much (>{MAX_NUM_ARGUMENTS}) arguments provided"
            )

        # inputs
        output_features = []
        feature_names = set()
        first_sampling = None
        for key, event in dict_events.items():
            self.add_input(key, event)
            output_features.extend(event.features)

            for f in event.features:
                if f.name in feature_names:
                    raise ValueError(
                        f'Feature "{f.name}" is defined in multiple input'
                        " events."
                    )
                feature_names.add(f.name)

            if first_sampling is None:
                first_sampling = event.sampling
            elif event.sampling is not first_sampling:
                raise ValueError(
                    "All glue arguments should have the same sampling."
                    f" {first_sampling} is different from {event.sampling}."
                )

        # outputs
        self.add_output(
            "event",
            Event(
                features=output_features,
                sampling=first_sampling,
                creator=self,
            ),
        )
        self.check()

    @classmethod
    def build_op_definition(cls) -> pb.OperatorDef:
        return pb.OperatorDef(
            key="GLUE",
            # TODO: Add support to array of events arguments.
            inputs=[
                pb.OperatorDef.Input(key=f"event_{idx}", is_optional=idx >= 2)
                for idx in range(MAX_NUM_ARGUMENTS)
            ],
            outputs=[pb.OperatorDef.Output(key="event")],
        )


operator_lib.register_operator(GlueOperator)


def glue(
    *events: List[Event],
) -> Event:
    """Concatenates together events with the same sampling.

    Example:

        ```
        event_1 = ... # Feature A & B
        event_2 = ... # Feature C & D
        event_3 = ... # Feature E & F

        # Output has features A, B, C, D, E & F
        output = np.glue(event_1, event_2, event_3)
        ```

    To concatenate events with a different sampling, use the operator
    'tp.sample(...)' first.

    Example:

        ```
        # Assume event_1, event_2 and event_3 dont have the same sampling
        event_1 = ... # Feature A & B
        event_2 = ... # Feature C & D
        event_3 = ... # Feature E & F

        # Output has features A, B, C, D, E & F, and the same sampling as
        # event_1
        output = tp.glue(event_1,
            tp.sample(event_2, sampling=event_1),
            tp.sample(event_3, sampling=event_1))
        ```

<<<<<<< HEAD
    Args:
        *events: Events to concatenate.

    Returns:
        The concatenated events.
    """
=======
    if len(events) == 1:
        return events[0]

>>>>>>> dea8aeb5
    # Note: The event should be called "event_{idx}" with idx in [0, MAX_NUM_ARGUMENTS).
    dict_events = {f"event_{idx}": event for idx, event in enumerate(events)}
    return GlueOperator(**dict_events).outputs["event"]<|MERGE_RESOLUTION|>--- conflicted
+++ resolved
@@ -128,18 +128,15 @@
             tp.sample(event_3, sampling=event_1))
         ```
 
-<<<<<<< HEAD
     Args:
         *events: Events to concatenate.
 
     Returns:
         The concatenated events.
     """
-=======
     if len(events) == 1:
         return events[0]
 
->>>>>>> dea8aeb5
     # Note: The event should be called "event_{idx}" with idx in [0, MAX_NUM_ARGUMENTS).
     dict_events = {f"event_{idx}": event for idx, event in enumerate(events)}
     return GlueOperator(**dict_events).outputs["event"]