# Copyright 2021 Google LLC.
#
# Licensed under the Apache License, Version 2.0 (the "License");
# you may not use this file except in compliance with the License.
# You may obtain a copy of the License at
#
#     https://www.apache.org/licenses/LICENSE-2.0
#
# Unless required by applicable law or agreed to in writing, software
# distributed under the License is distributed on an "AS IS" BASIS,
# WITHOUT WARRANTIES OR CONDITIONS OF ANY KIND, either express or implied.
# See the License for the specific language governing permissions and
# limitations under the License.

"""Glue operator class and public API function definition."""

from temporian.core import operator_lib
from temporian.core.data.node import Node, create_node_with_new_reference
from temporian.core.data.schema import Schema
from temporian.core.operators.base import Operator
from temporian.proto import core_pb2 as pb

# Maximum number of arguments taken by the glue operator
MAX_NUM_ARGUMENTS = 30


class GlueOperator(Operator):
    def __init__(
        self,
        **inputs: Node,
    ):
        super().__init__()

        # Note: Support for dictionaries of nodes is required for
        # serialization.

        if len(inputs) < 2:
            raise ValueError("At least two arguments should be provided")

        if len(inputs) >= MAX_NUM_ARGUMENTS:
            raise ValueError(
                f"Too many (>{MAX_NUM_ARGUMENTS}) arguments provided"
            )

        # inputs
        output_features = []
        output_feature_schemas = []
        feature_names = set()
        first_sampling_node = None

        for key, input in inputs.items():
            self.add_input(key, input)

            output_features.extend(input.feature_nodes)
            output_feature_schemas.extend(input.schema.features)

            for f in input.schema.features:
                if f.name in feature_names:
                    raise ValueError(
                        f'Feature "{f.name}" is defined in multiple input'
                        " Nodes to glue. Consider using prefix() or rename()."
                    )
                feature_names.add(f.name)

            if first_sampling_node is None:
                first_sampling_node = input
            else:
                input.check_same_sampling(first_sampling_node)

        assert first_sampling_node is not None

        self.add_output(
            "output",
            create_node_with_new_reference(
                schema=Schema(
                    features=output_feature_schemas,
                    indexes=first_sampling_node.schema.indexes,
                    is_unix_timestamp=first_sampling_node.schema.is_unix_timestamp,
                ),
                sampling=first_sampling_node.sampling_node,
                features=output_features,
                creator=self,
            ),
        )
        self.check()

    @classmethod
    def build_op_definition(cls) -> pb.OperatorDef:
        return pb.OperatorDef(
            key="GLUE",
            # TODO: Add support to array of nodes arguments.
            inputs=[
                pb.OperatorDef.Input(key=f"input_{idx}", is_optional=idx >= 2)
                for idx in range(MAX_NUM_ARGUMENTS)
            ],
            outputs=[pb.OperatorDef.Output(key="output")],
        )


operator_lib.register_operator(GlueOperator)


def glue(
    *inputs: Node,
) -> Node:
<<<<<<< HEAD
    """Concatenates together nodes with the same sampling. Feature names cannot be duplicated across nodes.
=======
    """Concatenates Nodes with the same sampling.
>>>>>>> 8cd488e9

    Example:

        ```python
        >>> a = tp.input_node(features=[("A1", tp.float64), ("A2", tp.float64)])
        >>> b = a["A1"] + a["A2"]
        >>> c = a["A1"] - a["A2"]

        # Glue all features from a,b,c
        >>> d = tp.glue(a, b, c)
        >>> d.features
        [('A1', float64), ('A2', float64), ('add_A1_A2', float64), ('sub_A1_A2', float64)]

        ```

    To glue nodes with duplicated feature names, add a prefix or rename before:

    Example:

    ```python
        >>> a = tp.input_node(features=[("f1", tp.float64), ("f2", tp.float64)])

        # Same feature names as a
        >>> b = tp.simple_moving_average(a, 5)

        # Add a prefix before glue
        >>> output = tp.glue(a, tp.prefix("sma_", b))
        >>> output.features
        [('f1', float64), ('f2', float64), ('sma_f1', float64), ('sma_f2', float64)]

        # Or rename before glue
        >>> output = tp.glue(a["f1"], tp.rename(b["f1"], "new_feature"))
        >>> output.features
        [('f1', float64), ('new_feature', float64)]

        ```

    To concatenate nodes with different samplings, use
    [`tp.resample()`][temporian.resample] first.

    Example:

        ```python
        >>> a = tp.input_node(features=[("A", tp.str_)])
        >>> b = tp.input_node(features=[("B", tp.float64)])
        >>> c = tp.input_node(features=[("C", tp.float64)])
        >>> output = tp.glue(a,
        ...                  tp.resample(b, sampling=a),
        ...                  tp.resample(c, sampling=a)
        ...          )
        >>> output.features
        [('A', str_), ('B', float64), ('C', float64)]

        ```

    Args:
        *inputs: Nodes to concatenate.

    Returns:
        Concatenated nodes.
    """
    if len(inputs) == 1:
        return inputs[0]

    # Note: The node should be called "input_{idx}" with idx in [0, MAX_NUM_ARGUMENTS).
    inputs_dict = {f"input_{idx}": input for idx, input in enumerate(inputs)}
    return GlueOperator(**inputs_dict).outputs["output"]<|MERGE_RESOLUTION|>--- conflicted
+++ resolved
@@ -103,11 +103,9 @@
 def glue(
     *inputs: Node,
 ) -> Node:
-<<<<<<< HEAD
-    """Concatenates together nodes with the same sampling. Feature names cannot be duplicated across nodes.
-=======
-    """Concatenates Nodes with the same sampling.
->>>>>>> 8cd488e9
+    """Concatenates [`Nodes`][temporian.Node] with the same sampling.
+
+    Feature names cannot be duplicated across nodes.
 
     Example:
 
