--- conflicted
+++ resolved
@@ -109,15 +109,8 @@
         output = np.glue(event_1, event_2, event_3)
         ```
 
-<<<<<<< HEAD
     To concatenate events with a different sampling, use the operator
     'tp.sample(...)' before.
-
-    Args:
-        *events: list of events to glue.
-=======
-    All the events should have the same sampling. To concatenate events with a
-    different sampling, use the operator 'tp.sample(...)' before.
 
     Example:
 
@@ -133,7 +126,12 @@
             tp.sample(event_2, sampling=event_1),
             tp.sample(event_3, sampling=event_1))
         ```
->>>>>>> 3d48430b
+
+    Args:
+        *events: list of events to glue.
+
+    Returns:
+        The concatenated events.
     """
     # Note: The event should be called "event_{idx}" with idx in [0, MAX_NUM_ARGUMENTS).
     dict_events = {f"event_{idx}": event for idx, event in enumerate(events)}
