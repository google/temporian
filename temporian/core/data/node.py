--- conflicted
+++ resolved
@@ -60,7 +60,6 @@
         self._creator = creator
         self._name = name
 
-<<<<<<< HEAD
     def evaluate(
         self,
         input: EvaluationInput,
@@ -80,10 +79,7 @@
             check_execution=check_execution,
         )
 
-    def __getitem__(self, feature_names: List[str]) -> Node:
-=======
     def __getitem__(self, feature_names: Union[str, List[str]]) -> Node:
->>>>>>> c3597fbe
         # import select operator
         from temporian.core.operators.select import select
 
