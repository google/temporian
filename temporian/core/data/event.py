# Copyright 2021 Google LLC.
#
# Licensed under the Apache License, Version 2.0 (the "License");
# you may not use this file except in compliance with the License.
# You may obtain a copy of the License at
#
#     https://www.apache.org/licenses/LICENSE-2.0
#
# Unless required by applicable law or agreed to in writing, software
# distributed under the License is distributed on an "AS IS" BASIS,
# WITHOUT WARRANTIES OR CONDITIONS OF ANY KIND, either express or implied.
# See the License for the specific language governing permissions and
# limitations under the License.

"""An event is a collection (possibly empty) of timesampled feature values."""

<<<<<<< HEAD
from typing import List, Optional
=======
from typing import Any, List, Optional
>>>>>>> 42231157

from temporian.core.data.feature import Feature
from temporian.core.data.sampling import Sampling


class Event(object):
    def __init__(
        self,
        features: List[Feature],
        sampling: Sampling,
<<<<<<< HEAD
        name: Optional[str] = None,
    ):
        self._features = features
        self._sampling = sampling
        self._name = name

    def __repr__(self):
        return f"Event<features:{self._features},sampling:{self._sampling},id:{id(self)},name:{self._name}>"
=======
        # TODO: make Operator the creator's type. I don't know how to circumvent
        # the cyclical import error
        creator: Optional[Any] = None,
    ):
        self._features = features
        self._sampling = sampling
        self._creator = creator

    def __getitem__(self, feature_names: List[str]) -> "Event":
        # import select operator
        from temporian.core.operators.select import select

        # return select output
        return select(self, feature_names)

    def __repr__(self) -> str:
        features_print = "\n\t\t".join(
            [str(feature) for feature in self._features]
        )
        return (
            "Event: { \n"
            "\tfeatures: {\n"
            f"\t\t{features_print}\n"
            "\t},\n"
            f"\tsampling: {self._sampling},\n"
            f"\tid:{id(self)}\n}}"
        )
>>>>>>> 42231157

    def sampling(self):
        return self._sampling

    def features(self):
        return self._features

<<<<<<< HEAD
    def name(self) -> str:
        return self._name
=======
    def creator(self):
        return self._creator

>>>>>>> 42231157

    def set_name(self, name) -> None:
        self._name = name


def input_event(
    features: List[Feature], index: List[str] = [], name: Optional[str] = None
) -> Event:

    sampling = Sampling(index=index, creator=None)

    for feature in features:
        if feature.sampling() is not None:
            raise ValueError(
                "Cannot call input_event on already linked features."
            )
        feature.set_sampling(sampling)

    return Event(
        features=features,
        sampling=sampling,
        name=name,
    )<|MERGE_RESOLUTION|>--- conflicted
+++ resolved
@@ -14,11 +14,7 @@
 
 """An event is a collection (possibly empty) of timesampled feature values."""
 
-<<<<<<< HEAD
-from typing import List, Optional
-=======
 from typing import Any, List, Optional
->>>>>>> 42231157
 
 from temporian.core.data.feature import Feature
 from temporian.core.data.sampling import Sampling
@@ -29,22 +25,14 @@
         self,
         features: List[Feature],
         sampling: Sampling,
-<<<<<<< HEAD
+        creator: Optional[Any] = None,
+        # TODO: make Operator the creator's type. I don't know how to circumvent
+        # the cyclical import error
         name: Optional[str] = None,
     ):
         self._features = features
         self._sampling = sampling
         self._name = name
-
-    def __repr__(self):
-        return f"Event<features:{self._features},sampling:{self._sampling},id:{id(self)},name:{self._name}>"
-=======
-        # TODO: make Operator the creator's type. I don't know how to circumvent
-        # the cyclical import error
-        creator: Optional[Any] = None,
-    ):
-        self._features = features
-        self._sampling = sampling
         self._creator = creator
 
     def __getitem__(self, feature_names: List[str]) -> "Event":
@@ -64,9 +52,10 @@
             f"\t\t{features_print}\n"
             "\t},\n"
             f"\tsampling: {self._sampling},\n"
-            f"\tid:{id(self)}\n}}"
+            f"\tname: {self._name},\n"
+            f"\tid:{id(self)}\n"
+            "}}"
         )
->>>>>>> 42231157
 
     def sampling(self):
         return self._sampling
@@ -74,14 +63,11 @@
     def features(self):
         return self._features
 
-<<<<<<< HEAD
     def name(self) -> str:
         return self._name
-=======
+
     def creator(self):
         return self._creator
-
->>>>>>> 42231157
 
     def set_name(self, name) -> None:
         self._name = name
