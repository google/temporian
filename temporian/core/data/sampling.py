# Copyright 2021 Google LLC.
#
# Licensed under the Apache License, Version 2.0 (the "License");
# you may not use this file except in compliance with the License.
# You may obtain a copy of the License at
#
#     https://www.apache.org/licenses/LICENSE-2.0
#
# Unless required by applicable law or agreed to in writing, software
# distributed under the License is distributed on an "AS IS" BASIS,
# WITHOUT WARRANTIES OR CONDITIONS OF ANY KIND, either express or implied.
# See the License for the specific language governing permissions and
# limitations under the License.

"""A sampling."""

from __future__ import annotations
from enum import Enum
from typing import (
    Dict,
    Iterator,
    List,
    NamedTuple,
    Optional,
    Tuple,
    TYPE_CHECKING,
    Union,
)

from temporian.core.data.dtype import DType

if TYPE_CHECKING:
    from temporian.core.operators.base import Operator


class IndexDType(Enum):
    INT32 = DType.INT32.value
    INT64 = DType.INT64.value
    STRING = DType.STRING.value


class IndexLevel(NamedTuple):
    name: str
    dtype: IndexDType


class Index:
    def __init__(
        self,
        levels: Union[Tuple[str, DType], List[Tuple[str, DType]]],
    ) -> None:
        if isinstance(levels, Tuple):
            levels = [levels]

        self._levels = []
        for name, dtype in levels:
            # type check name
            if not isinstance(name, str):
                raise TypeError(
                    f"Index level {(name, dtype)}'s name's type must be string."
                    f" Got {type(name)}."
                )
            # type check dtype
            if all(
                dtype.value != index_dtype.value for index_dtype in IndexDType
            ):
                raise TypeError(
                    f"Index level {(name, dtype)}'s dtype's type must be one of"
                    f" {IndexDType}. Got {type(dtype)}."
                )
            self._levels.append(IndexLevel(name, dtype))

    def __repr__(self) -> str:
        return f"Index({self._levels})"

    def __iter__(self) -> Iterator[IndexLevel]:
        return iter(self._levels)

    @property
    def levels(self) -> List[IndexLevel]:
        return self._levels

    @property
    def names(self) -> List[str]:
        return [index_level.name for index_level in self._levels]

    @property
    def dtypes(self) -> List[IndexDType]:
        return [index_level.dtype for index_level in self._levels]

    def __repr__(self):
        return f'"{self.name}"({self.dtype})'


class Sampling(object):
    def __init__(
        self,
        index_levels: Union[
            Tuple[str, IndexDType], List[Tuple[str, IndexDType]], Index
        ],
        creator: Optional[Operator] = None,
        is_unix_timestamp: bool = False,
    ) -> None:
        self._index = (
            Index(index_levels)
            if not isinstance(index_levels, Index)
            else index_levels
        )
        self._creator = creator
        self._is_unix_timestamp = is_unix_timestamp

    def __repr__(self):
        return f"Sampling<index:{self.index}, id:{id(self)}>"

    @property
    def index(self) -> Index:
        return self._index

    @property
<<<<<<< HEAD
    def index_names(self) -> List[str]:
        return [index_level.name for index_level in self._index]

    def index_dtypes_list(self) -> List[IndexDtypes]:
        return [index_level.dtype for index_level in self._index]

    # TODO: Remove, replace with index_dtypes_list.
    @property
    def index_dtypes(self) -> Dict[str, IndexDtypes]:
        return {
            index_level.name: index_level.dtype for index_level in self._index
        }

    @property
=======
>>>>>>> e3640016
    def creator(self) -> Optional[Operator]:
        return self._creator

    @property
    def is_unix_timestamp(self) -> bool:
        return self._is_unix_timestamp

    @creator.setter
    def creator(self, creator: Optional[Operator]):
        self._creator = creator<|MERGE_RESOLUTION|>--- conflicted
+++ resolved
@@ -47,8 +47,9 @@
 class Index:
     def __init__(
         self,
-        levels: Union[Tuple[str, DType], List[Tuple[str, DType]]],
+        levels: Union[Tuple[str, IndexDType], List[Tuple[str, IndexDType]]],
     ) -> None:
+        # TODO: Check for correct DType.
         if isinstance(levels, Tuple):
             levels = [levels]
 
@@ -80,32 +81,38 @@
     def levels(self) -> List[IndexLevel]:
         return self._levels
 
+    # TODO: Remove property
     @property
     def names(self) -> List[str]:
         return [index_level.name for index_level in self._levels]
 
+    # TODO: Remove property
     @property
     def dtypes(self) -> List[IndexDType]:
         return [index_level.dtype for index_level in self._levels]
-
-    def __repr__(self):
-        return f'"{self.name}"({self.dtype})'
 
 
 class Sampling(object):
     def __init__(
         self,
         index_levels: Union[
-            Tuple[str, IndexDType], List[Tuple[str, IndexDType]], Index
+            Tuple[str, IndexDType],
+            List[Tuple[str, IndexDType]],
+            Tuple[str, DType],
+            List[Tuple[str, DType]],
+            Index,
         ],
         creator: Optional[Operator] = None,
         is_unix_timestamp: bool = False,
     ) -> None:
-        self._index = (
-            Index(index_levels)
-            if not isinstance(index_levels, Index)
-            else index_levels
-        )
+        if isinstance(index_levels, Index):
+            self._index = index_levels
+        else:
+            self._index = (
+                Index(index_levels)
+                if not isinstance(index_levels, Index)
+                else index_levels
+            )
         self._creator = creator
         self._is_unix_timestamp = is_unix_timestamp
 
@@ -116,24 +123,6 @@
     def index(self) -> Index:
         return self._index
 
-    @property
-<<<<<<< HEAD
-    def index_names(self) -> List[str]:
-        return [index_level.name for index_level in self._index]
-
-    def index_dtypes_list(self) -> List[IndexDtypes]:
-        return [index_level.dtype for index_level in self._index]
-
-    # TODO: Remove, replace with index_dtypes_list.
-    @property
-    def index_dtypes(self) -> Dict[str, IndexDtypes]:
-        return {
-            index_level.name: index_level.dtype for index_level in self._index
-        }
-
-    @property
-=======
->>>>>>> e3640016
     def creator(self) -> Optional[Operator]:
         return self._creator
 
