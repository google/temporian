--- conflicted
+++ resolved
@@ -25,8 +25,7 @@
     indexes: Optional[List[str]] = None,
     sep: str = ",",
 ) -> EventSet:
-<<<<<<< HEAD
-    """Reads a [`tp.EventSet`](temporian.EventSet) from a file.
+    """Reads an [`EventSet`][temporian.EventSet] from a CSV file.
 
     Example:
         ```python
@@ -51,9 +50,6 @@
         ...
 
         ```
-=======
-    """Reads an [`EventSet`][temporian.EventSet] from a CSV file.
->>>>>>> 8cd488e9
 
     Args:
         path: Path to the file.
@@ -83,8 +79,7 @@
     na_rep: Optional[str] = None,
     columns: Optional[List[str]] = None,
 ):
-<<<<<<< HEAD
-    """Saves an [`EventSet`](temporian.EventSet) to a file.
+    """Saves an [`EventSet`][temporian.EventSet] to a CSV file.
 
     Example:
         ```python
@@ -93,9 +88,6 @@
         >>> tp.to_csv(evset, output_path)
 
         ```
-=======
-    """Saves an [`EventSet`][temporian.EventSet] to a CSV file.
->>>>>>> 8cd488e9
 
     Args:
         evset: EventSet to save.
