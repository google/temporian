# Copyright 2021 Google LLC.
#
# Licensed under the Apache License, Version 2.0 (the "License");
# you may not use this file except in compliance with the License.
# You may obtain a copy of the License at
#
#     https://www.apache.org/licenses/LICENSE-2.0
#
# Unless required by applicable law or agreed to in writing, software
# distributed under the License is distributed on an "AS IS" BASIS,
# WITHOUT WARRANTIES OR CONDITIONS OF ANY KIND, either express or implied.
# See the License for the specific language governing permissions and
# limitations under the License.

from absl import logging
from absl.testing import absltest
import os
import tempfile

import temporian as t
import pandas as pd
from temporian.implementation.numpy.data.event_set import EventSet


class TFPTest(absltest.TestCase):
    def test_evaluation(self):
        evset_1 = EventSet.from_dataframe(
            pd.DataFrame(
                {
                    "timestamp": [0.0, 2.0, 4.0, 6.0],
                    "f1": [1.0, 2.0, 3.0, 4.0],
                    "f2": [5.0, 6.0, 7.0, 8.0],
                }
            )
        )

        evset_2 = EventSet.from_dataframe(
            pd.DataFrame({"timestamp": [1.0, 2.0, 2.0]})
        )

        i1 = evset_1.node()
        i2 = evset_2.node()
        h1 = t.simple_moving_average(input=i1, window_length=7)
        h2 = t.sample(input=h1, sampling=i2)
<<<<<<< HEAD
        output = t.glue(t.prefix("sma_", h2["f2"]), i2)

        result = output.evaluate(
            input={
=======

        h3 = i1 * 2.0 + 3.0 > 10.0

        result = t.glue(t.prefix("sma_", h2["f2"]), i2)

        result2 = t.glue(
            t.prefix("toto.", h3),
        )

        result_data, result2_data = t.evaluate(
            query=[result, result2],
            input_data={
>>>>>>> df08ab93
                i1: evset_1,
                i2: evset_2,
            },
            verbose=2,
        )
<<<<<<< HEAD
        logging.info("result: %s", result)

        with tempfile.TemporaryDirectory() as tempdir:
            result.plot().savefig(os.path.join(tempdir, "p1.png"))
            t.plot([evset_1, evset_2]).savefig(os.path.join(tempdir, "p2.png"))
=======
        logging.info("results: %s", result_data)
        logging.info("result2: %s", result2_data)

        with tempfile.TemporaryDirectory() as tempdir:
            result_data.plot(return_fig=True).savefig(
                os.path.join(tempdir, "p1.png")
            )
            t.plot([evset_1, evset_2], return_fig=True).savefig(
                os.path.join(tempdir, "p2.png")
            )
>>>>>>> df08ab93

    def test_serialization(self):
        a = t.input_node(
            [
                t.Feature(name="f1"),
                t.Feature(name="f2"),
            ]
        )
        b = t.simple_moving_average(input=a, window_length=7)

        with tempfile.TemporaryDirectory() as tempdir:
            path = os.path.join(tempdir, "my_processor.tem")
            t.save(
                inputs={"a": a},
                outputs={"b": b},
                path=path,
            )

            inputs, outputs = t.load(path=path)

        self.assertSetEqual(set(inputs.keys()), {"a"})
        self.assertSetEqual(set(outputs.keys()), {"b"})

    def test_serialization_single_node(self):
        a = t.input_node(
            [
                t.Feature(name="f1"),
                t.Feature(name="f2"),
            ],
            name="my_input_node",
        )
        b = t.simple_moving_average(input=a, window_length=7)
        b.name = "my_output_node"

        with tempfile.TemporaryDirectory() as tempdir:
            path = os.path.join(tempdir, "my_processor.tem")
            t.save(
                inputs=a,
                outputs=b,
                path=path,
            )

            inputs, outputs = t.load(path=path)

        self.assertSetEqual(set(inputs.keys()), {"my_input_node"})
        self.assertSetEqual(set(outputs.keys()), {"my_output_node"})

    def test_serialization_squeeze_loading_results(self):
        a = t.input_node(
            [
                t.Feature(name="f1"),
                t.Feature(name="f2"),
            ],
            name="my_input_node",
        )
        b = t.simple_moving_average(input=a, window_length=7)
        b.name = "my_output_node"

        with tempfile.TemporaryDirectory() as tempdir:
            path = os.path.join(tempdir, "my_processor.tem")
            t.save(
                inputs=a,
                outputs=b,
                path=path,
            )

            i, o = t.load(path=path, squeeze=True)

        self.assertEqual(i.name, "my_input_node")
        self.assertEqual(o.name, "my_output_node")

    def test_serialization_infer_inputs(self):
        a = t.input_node(
            [
                t.Feature(name="f1"),
                t.Feature(name="f2"),
            ],
            name="my_input_node",
        )
        b = t.simple_moving_average(input=a, window_length=7)
        b.name = "my_output_node"

        with tempfile.TemporaryDirectory() as tempdir:
            path = os.path.join(tempdir, "my_processor.tem")
            t.save(inputs=None, outputs=b, path=path)

            i, o = t.load(path=path, squeeze=True)

        self.assertEqual(i.name, "my_input_node")
        self.assertEqual(o.name, "my_output_node")

    def test_list_registered_operators(self):
        logging.info("The operators:")
        for k, v in t.get_operators().items():
            logging.info("  %s: %s", k, v)


if __name__ == "__main__":
    absltest.main()<|MERGE_RESOLUTION|>--- conflicted
+++ resolved
@@ -42,12 +42,6 @@
         i2 = evset_2.node()
         h1 = t.simple_moving_average(input=i1, window_length=7)
         h2 = t.sample(input=h1, sampling=i2)
-<<<<<<< HEAD
-        output = t.glue(t.prefix("sma_", h2["f2"]), i2)
-
-        result = output.evaluate(
-            input={
-=======
 
         h3 = i1 * 2.0 + 3.0 > 10.0
 
@@ -59,20 +53,12 @@
 
         result_data, result2_data = t.evaluate(
             query=[result, result2],
-            input_data={
->>>>>>> df08ab93
+            input={
                 i1: evset_1,
                 i2: evset_2,
             },
             verbose=2,
         )
-<<<<<<< HEAD
-        logging.info("result: %s", result)
-
-        with tempfile.TemporaryDirectory() as tempdir:
-            result.plot().savefig(os.path.join(tempdir, "p1.png"))
-            t.plot([evset_1, evset_2]).savefig(os.path.join(tempdir, "p2.png"))
-=======
         logging.info("results: %s", result_data)
         logging.info("result2: %s", result2_data)
 
@@ -83,7 +69,6 @@
             t.plot([evset_1, evset_2], return_fig=True).savefig(
                 os.path.join(tempdir, "p2.png")
             )
->>>>>>> df08ab93
 
     def test_serialization(self):
         a = t.input_node(
