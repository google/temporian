--- conflicted
+++ resolved
@@ -1,59 +1,56 @@
-# Copyright 2021 Google LLC.
-#
-# Licensed under the Apache License, Version 2.0 (the "License");
-# you may not use this file except in compliance with the License.
-# You may obtain a copy of the License at
-#
-#     https://www.apache.org/licenses/LICENSE-2.0
-#
-# Unless required by applicable law or agreed to in writing, software
-# distributed under the License is distributed on an "AS IS" BASIS,
-# WITHOUT WARRANTIES OR CONDITIONS OF ANY KIND, either express or implied.
-# See the License for the specific language governing permissions and
-# limitations under the License.
-
-"""Checks that the expected operators are registered."""
-
-from absl.testing import absltest
-from temporian.implementation.numpy.operators import all_operators as imps
-from temporian.implementation.numpy import implementation_lib
-
-
-class RegisteredOperatorsTest(absltest.TestCase):
-    def test_base(self):
-        # Note: The operators are stored alphabetically.
-        expected_implementations = [
-            "ADDITION",
-            "CALENDAR_DAY_OF_MONTH",
-            "CALENDAR_DAY_OF_WEEK",
-            "CAST",
-            "DIVISION",
-<<<<<<< HEAD
-            "DROP_INDEX",
-=======
-            "FILTER",
->>>>>>> 9b66a2e3
-            "FLOORDIV",
-            "GLUE",
-            "LAG",
-            "MOVING_COUNT",
-            "MOVING_STANDARD_DEVIATION",
-            "MOVING_SUM",
-            "MULTIPLICATION",
-            "PREFIX",
-            "PROPAGATE",
-            "SAMPLE",
-            "SELECT",
-            "SET_INDEX",
-            "SIMPLE_MOVING_AVERAGE",
-            "SUBTRACTION",
-        ]
-
-        self.assertSetEqual(
-            set(implementation_lib.registered_implementations().keys()),
-            set(expected_implementations),
-        )
-
-
-if __name__ == "__main__":
-    absltest.main()
+# Copyright 2021 Google LLC.
+#
+# Licensed under the Apache License, Version 2.0 (the "License");
+# you may not use this file except in compliance with the License.
+# You may obtain a copy of the License at
+#
+#     https://www.apache.org/licenses/LICENSE-2.0
+#
+# Unless required by applicable law or agreed to in writing, software
+# distributed under the License is distributed on an "AS IS" BASIS,
+# WITHOUT WARRANTIES OR CONDITIONS OF ANY KIND, either express or implied.
+# See the License for the specific language governing permissions and
+# limitations under the License.
+
+"""Checks that the expected operators are registered."""
+
+from absl.testing import absltest
+from temporian.implementation.numpy.operators import all_operators as imps
+from temporian.implementation.numpy import implementation_lib
+
+
+class RegisteredOperatorsTest(absltest.TestCase):
+    def test_base(self):
+        # Note: The operators are stored alphabetically.
+        expected_implementations = [
+            "ADDITION",
+            "CALENDAR_DAY_OF_MONTH",
+            "CALENDAR_DAY_OF_WEEK",
+            "CAST",
+            "DIVISION",
+            "DROP_INDEX",
+            "FILTER",
+            "FLOORDIV",
+            "GLUE",
+            "LAG",
+            "MOVING_COUNT",
+            "MOVING_STANDARD_DEVIATION",
+            "MOVING_SUM",
+            "MULTIPLICATION",
+            "PREFIX",
+            "PROPAGATE",
+            "SAMPLE",
+            "SELECT",
+            "SET_INDEX",
+            "SIMPLE_MOVING_AVERAGE",
+            "SUBTRACTION",
+        ]
+
+        self.assertSetEqual(
+            set(implementation_lib.registered_implementations().keys()),
+            set(expected_implementations),
+        )
+
+
+if __name__ == "__main__":
+    absltest.main()