from abc import abstractmethod
from typing import Dict

import numpy as np

from temporian.core.operators.unary import (
    BaseUnaryOperator,
    AbsOperator,
    InvertOperator,
    NotNanOperator,
    IsNanOperator,
    LogOperator,
<<<<<<< HEAD
    RoundOperator,
=======
    SinOperator,
    CosOperator,
    TanOperator,
    ArcSinOperator,
    ArcCosOperator,
    ArcTanOperator,
>>>>>>> 19a908d9
)
from temporian.implementation.numpy import implementation_lib
from temporian.implementation.numpy.data.event_set import IndexData
from temporian.implementation.numpy.data.event_set import EventSet
from temporian.implementation.numpy.operators.base import OperatorImplementation


class BaseUnaryNumpyImplementation(OperatorImplementation):
    def __init__(self, operator: BaseUnaryOperator) -> None:
        super().__init__(operator)

    def __call__(self, input: EventSet) -> Dict[str, EventSet]:
        assert isinstance(self.operator, BaseUnaryOperator)

        output_schema = self.output_schema("output")
        dst_evset = EventSet(
            data={},
            schema=output_schema,
        )
        for index_key, index_data in input.data.items():
            dst_evset.set_index_value(
                index_key,
                IndexData(
                    [
                        self._do_operation(feature)
                        for feature in index_data.features
                    ],
                    index_data.timestamps,
                    schema=output_schema,
                ),
                normalize=False,
            )

        return {"output": dst_evset}

    @abstractmethod
    def _do_operation(self, feature: np.ndarray) -> np.ndarray:
        """
        Actually perform the operation on each feature array
        """


class InvertNumpyImplementation(BaseUnaryNumpyImplementation):
    def _do_operation(self, feature: np.ndarray) -> np.ndarray:
        return ~feature


class IsNanNumpyImplementation(BaseUnaryNumpyImplementation):
    def _do_operation(self, feature: np.ndarray) -> np.ndarray:
        return np.isnan(feature)


class NotNanNumpyImplementation(BaseUnaryNumpyImplementation):
    def _do_operation(self, feature: np.ndarray) -> np.ndarray:
        return ~np.isnan(feature)


class AbsNumpyImplementation(BaseUnaryNumpyImplementation):
    def _do_operation(self, feature: np.ndarray) -> np.ndarray:
        return abs(feature)


class LogNumpyImplementation(BaseUnaryNumpyImplementation):
    def _do_operation(self, feature: np.ndarray) -> np.ndarray:
        return np.log(feature)


<<<<<<< HEAD
class RoundNumpyImplementation(BaseUnaryNumpyImplementation):
    def _do_operation(self, feature: np.ndarray) -> np.ndarray:
        return np.round(feature)
=======
class SinNumpyImplementation(BaseUnaryNumpyImplementation):
    def _do_operation(self, feature: np.ndarray) -> np.ndarray:
        return np.sin(feature)


class CosNumpyImplementation(BaseUnaryNumpyImplementation):
    def _do_operation(self, feature: np.ndarray) -> np.ndarray:
        return np.cos(feature)


class TanNumpyImplementation(BaseUnaryNumpyImplementation):
    def _do_operation(self, feature: np.ndarray) -> np.ndarray:
        return np.tan(feature)


class ArcSinNumpyImplementation(BaseUnaryNumpyImplementation):
    def _do_operation(self, feature: np.ndarray) -> np.ndarray:
        return np.arcsin(feature)


class ArcCosNumpyImplementation(BaseUnaryNumpyImplementation):
    def _do_operation(self, feature: np.ndarray) -> np.ndarray:
        return np.arccos(feature)


class ArcTanNumpyImplementation(BaseUnaryNumpyImplementation):
    def _do_operation(self, feature: np.ndarray) -> np.ndarray:
        return np.arctan(feature)
>>>>>>> 19a908d9


implementation_lib.register_operator_implementation(
    AbsOperator, AbsNumpyImplementation
)
implementation_lib.register_operator_implementation(
    InvertOperator, InvertNumpyImplementation
)
implementation_lib.register_operator_implementation(
    IsNanOperator, IsNanNumpyImplementation
)
implementation_lib.register_operator_implementation(
    NotNanOperator, NotNanNumpyImplementation
)
implementation_lib.register_operator_implementation(
    LogOperator, LogNumpyImplementation
)
implementation_lib.register_operator_implementation(
<<<<<<< HEAD
    RoundOperator, RoundNumpyImplementation
=======
    SinOperator, SinNumpyImplementation
)
implementation_lib.register_operator_implementation(
    CosOperator, CosNumpyImplementation
)
implementation_lib.register_operator_implementation(
    TanOperator, TanNumpyImplementation
)
implementation_lib.register_operator_implementation(
    ArcSinOperator, ArcSinNumpyImplementation
)
implementation_lib.register_operator_implementation(
    ArcCosOperator, ArcCosNumpyImplementation
)
implementation_lib.register_operator_implementation(
    ArcTanOperator, ArcTanNumpyImplementation
>>>>>>> 19a908d9
)<|MERGE_RESOLUTION|>--- conflicted
+++ resolved
@@ -10,16 +10,13 @@
     NotNanOperator,
     IsNanOperator,
     LogOperator,
-<<<<<<< HEAD
     RoundOperator,
-=======
     SinOperator,
     CosOperator,
     TanOperator,
     ArcSinOperator,
     ArcCosOperator,
     ArcTanOperator,
->>>>>>> 19a908d9
 )
 from temporian.implementation.numpy import implementation_lib
 from temporian.implementation.numpy.data.event_set import IndexData
@@ -87,11 +84,11 @@
         return np.log(feature)
 
 
-<<<<<<< HEAD
+
 class RoundNumpyImplementation(BaseUnaryNumpyImplementation):
     def _do_operation(self, feature: np.ndarray) -> np.ndarray:
         return np.round(feature)
-=======
+
 class SinNumpyImplementation(BaseUnaryNumpyImplementation):
     def _do_operation(self, feature: np.ndarray) -> np.ndarray:
         return np.sin(feature)
@@ -120,7 +117,6 @@
 class ArcTanNumpyImplementation(BaseUnaryNumpyImplementation):
     def _do_operation(self, feature: np.ndarray) -> np.ndarray:
         return np.arctan(feature)
->>>>>>> 19a908d9
 
 
 implementation_lib.register_operator_implementation(
@@ -139,9 +135,9 @@
     LogOperator, LogNumpyImplementation
 )
 implementation_lib.register_operator_implementation(
-<<<<<<< HEAD
+
     RoundOperator, RoundNumpyImplementation
-=======
+
     SinOperator, SinNumpyImplementation
 )
 implementation_lib.register_operator_implementation(
@@ -158,5 +154,4 @@
 )
 implementation_lib.register_operator_implementation(
     ArcTanOperator, ArcTanNumpyImplementation
->>>>>>> 19a908d9
 )