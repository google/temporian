--- conflicted
+++ resolved
@@ -17,15 +17,12 @@
         ":propagate",
         ":sample",
         ":select",
-<<<<<<< HEAD
         "//temporian/implementation/numpy/operators/arithmetic",
         "//temporian/implementation/numpy/operators/arithmetic:add",
         "//temporian/implementation/numpy/operators/arithmetic:divide",
         "//temporian/implementation/numpy/operators/arithmetic:floordiv",
         "//temporian/implementation/numpy/operators/arithmetic:multiply",
         "//temporian/implementation/numpy/operators/arithmetic:subtract",
-=======
->>>>>>> 5e4f5eac
         "//temporian/implementation/numpy/operators/calendar:day_of_month",
         "//temporian/implementation/numpy/operators/calendar:day_of_week",
         "//temporian/implementation/numpy/operators/window:moving_count",
@@ -48,22 +45,6 @@
 )
 
 py_library(
-<<<<<<< HEAD
-=======
-    name = "arithmetic",
-    srcs = ["arithmetic.py"],
-    srcs_version = "PY3",
-    deps = [
-        ":base",
-        "//temporian/core/operators:arithmetic",
-        "//temporian/implementation/numpy:implementation_lib",
-        "//temporian/implementation/numpy/data:event",
-        "//temporian/implementation/numpy/data:feature",
-    ],
-)
-
-py_library(
->>>>>>> 5e4f5eac
     name = "glue",
     srcs = ["glue.py"],
     srcs_version = "PY3",
