from typing import Dict

from temporian.core.operators.select import SelectOperator
from temporian.implementation.numpy.data.event import NumpyEvent
from temporian.implementation.numpy import implementation_lib
from temporian.core.operators.select import SelectOperator


class SelectNumpyImplementation:
    """Select a subset of features from an event."""

<<<<<<< HEAD
    def __init__(self, op: SelectOperator) -> None:
        assert isinstance(op, SelectOperator)
        self._op = op

    def __call__(self, event: NumpyEvent) -> Dict[str, NumpyEvent]:
        feature_names = self._op.attributes()["feature_names"]
=======
    def __init__(self, operator: SelectOperator) -> None:
        self.operator = operator

    def __call__(self, event: NumpyEvent) -> Dict[str, NumpyEvent]:
        feature_names = self.operator.attributes()["feature_names"]
>>>>>>> dcdb679e

        output_event = NumpyEvent(
            {
                index_value: [
                    feature
                    for feature in features
                    if feature.name in feature_names
                ]
                for index_value, features in event.data.items()
            },
            event.sampling,
        )
        return {"event": output_event}


implementation_lib.register_operator_implementation(
    SelectOperator, NumpySelectOperator
)<|MERGE_RESOLUTION|>--- conflicted
+++ resolved
@@ -9,20 +9,11 @@
 class SelectNumpyImplementation:
     """Select a subset of features from an event."""
 
-<<<<<<< HEAD
-    def __init__(self, op: SelectOperator) -> None:
-        assert isinstance(op, SelectOperator)
-        self._op = op
-
-    def __call__(self, event: NumpyEvent) -> Dict[str, NumpyEvent]:
-        feature_names = self._op.attributes()["feature_names"]
-=======
     def __init__(self, operator: SelectOperator) -> None:
         self.operator = operator
 
     def __call__(self, event: NumpyEvent) -> Dict[str, NumpyEvent]:
         feature_names = self.operator.attributes()["feature_names"]
->>>>>>> dcdb679e
 
         output_event = NumpyEvent(
             {
@@ -39,5 +30,5 @@
 
 
 implementation_lib.register_operator_implementation(
-    SelectOperator, NumpySelectOperator
+    SelectOperator, SelectNumpyImplementation
 )