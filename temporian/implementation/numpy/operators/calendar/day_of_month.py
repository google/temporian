--- conflicted
+++ resolved
@@ -31,17 +31,9 @@
         super().__init__(operator)
 
     def _get_value_from_datetime(self, dt: datetime) -> Any:
-<<<<<<< HEAD
         return dt.day
-=======
-        return dt.day
-
-    @property
-    def _output_feature_name(self) -> str:
-        return "calendar_day_of_month"
 
 
 implementation_lib.register_operator_implementation(
     CalendarDayOfMonthOperator, CalendarDayOfMonthNumpyImplementation
-)
->>>>>>> 52e2c578
+)