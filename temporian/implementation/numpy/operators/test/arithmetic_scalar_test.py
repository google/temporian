--- conflicted
+++ resolved
@@ -298,34 +298,6 @@
 
         self.assertEqual(output_evset, operator_output["output"])
 
-<<<<<<< HEAD
-    def test_correct_negation(self) -> None:
-        """Test correct negation operator."""
-
-        output_evset = EventSet.from_dataframe(
-            pd.DataFrame(
-                [
-                    [0, 1.0, -10.0],
-                    [0, 2.0, 0.0],
-                    [0, 3.0, -12.0],
-                    [0, 4.0, np.nan],
-                    [0, 5.0, -30.0],
-                ],
-                columns=["store_id", "timestamp", "sales"],
-            ),
-            index_names=["store_id"],
-        )
-
-        operator = NegateOperator(input=self.node)
-
-        impl = NegateNumpyImplementation(operator)
-
-        operator_output = impl.call(input=self.evset)
-
-        self.assertEqual(output_evset, operator_output["output"])
-
-=======
->>>>>>> 0b0d45ef
     def test_correct_sum_multi_index(self) -> None:
         """Test correct sum operator with multiple indexes."""
 
@@ -402,11 +374,7 @@
 
         with self.assertRaises(ValueError):
             operator = AddScalarOperator(
-<<<<<<< HEAD
-                input=self.node,
-=======
-                node=node,
->>>>>>> 0b0d45ef
+                input=node,
                 value=value,
             )
 
