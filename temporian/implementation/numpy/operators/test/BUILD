--- conflicted
+++ resolved
@@ -771,30 +771,33 @@
 )
 
 py_test(
-<<<<<<< HEAD
     name = "filter_moving_count_test",
     srcs = ["filter_moving_count_test.py"],
-=======
+    srcs_version = "PY3",
+    deps = [
+        # already_there/absl/testing:absltest
+        ":test_util",
+        "//temporian/core/data:dtype",
+        "//temporian/core/data:node",
+        "//temporian/core/data:schema",
+        "//temporian/implementation/numpy/data:io",
+        "//temporian/core/operators:filter_moving_count",
+        "//temporian/implementation/numpy/operators:filter_moving_count",
+    ],
+)
+
+py_test(
     name = "until_next_test",
     srcs = ["until_next_test.py"],
->>>>>>> 5bf9cf72
-    srcs_version = "PY3",
-    deps = [
-        # already_there/absl/testing:absltest
-        ":test_util",
-        "//temporian/core/data:dtype",
-        "//temporian/core/data:node",
-        "//temporian/core/data:schema",
-        "//temporian/implementation/numpy/data:io",
-<<<<<<< HEAD
-        "//temporian/core/operators:filter_moving_count",
-        "//temporian/implementation/numpy/operators:filter_moving_count",
-    ],
-)
-=======
+    srcs_version = "PY3",
+    deps = [
+        # already_there/absl/testing:absltest
+        ":test_util",
+        "//temporian/core/data:dtype",
+        "//temporian/core/data:node",
+        "//temporian/core/data:schema",
+        "//temporian/implementation/numpy/data:io",
         "//temporian/core/operators:until_next",
         "//temporian/implementation/numpy/operators:until_next",
     ],
-)
-    
->>>>>>> 5bf9cf72
+)