--- conflicted
+++ resolved
@@ -16,10 +16,6 @@
         "//temporian/implementation/numpy:evaluator",
         "//temporian/implementation/numpy/data:event",
         "//temporian/implementation/numpy/operators:arithmetic",
-<<<<<<< HEAD
-        "//temporian/implementation/numpy:evaluator",
-=======
->>>>>>> d9a271a9
     ],
 )
 
@@ -32,13 +28,7 @@
         "//temporian/core/operators:glue",
         "//temporian/implementation/numpy:evaluator",
         "//temporian/implementation/numpy/data:event",
-<<<<<<< HEAD
-        "//temporian/implementation/numpy/data:sampling",
         "//temporian/implementation/numpy/operators:glue",
-        "//temporian/implementation/numpy:evaluator",
-=======
-        "//temporian/implementation/numpy/operators:glue",
->>>>>>> d9a271a9
     ],
 )
 
@@ -55,10 +45,6 @@
         "//temporian/implementation/numpy/data:feature",
         "//temporian/implementation/numpy/data:sampling",
         "//temporian/implementation/numpy/operators/calendar:day_of_month",
-<<<<<<< HEAD
-        "//temporian/implementation/numpy:evaluator",
-=======
->>>>>>> d9a271a9
     ],
 )
 
@@ -75,10 +61,6 @@
         "//temporian/implementation/numpy/data:feature",
         "//temporian/implementation/numpy/data:sampling",
         "//temporian/implementation/numpy/operators/calendar:day_of_week",
-<<<<<<< HEAD
-        "//temporian/implementation/numpy:evaluator",
-=======
->>>>>>> d9a271a9
     ],
 )
 
@@ -95,10 +77,6 @@
         "//temporian/implementation/numpy/data:feature",
         "//temporian/implementation/numpy/data:sampling",
         "//temporian/implementation/numpy/operators/calendar:day_of_year",
-<<<<<<< HEAD
-        "//temporian/implementation/numpy:evaluator",
-=======
->>>>>>> d9a271a9
     ],
 )
 
@@ -115,10 +93,6 @@
         "//temporian/implementation/numpy/data:feature",
         "//temporian/implementation/numpy/data:sampling",
         "//temporian/implementation/numpy/operators/calendar:hour",
-<<<<<<< HEAD
-        "//temporian/implementation/numpy:evaluator",
-=======
->>>>>>> d9a271a9
     ],
 )
 
@@ -135,10 +109,6 @@
         "//temporian/implementation/numpy/data:feature",
         "//temporian/implementation/numpy/data:sampling",
         "//temporian/implementation/numpy/operators/calendar:iso_week",
-<<<<<<< HEAD
-        "//temporian/implementation/numpy:evaluator",
-=======
->>>>>>> d9a271a9
     ],
 )
 
@@ -155,10 +125,6 @@
         "//temporian/implementation/numpy/data:feature",
         "//temporian/implementation/numpy/data:sampling",
         "//temporian/implementation/numpy/operators/calendar:minute",
-<<<<<<< HEAD
-        "//temporian/implementation/numpy:evaluator",
-=======
->>>>>>> d9a271a9
     ],
 )
 
@@ -175,10 +141,6 @@
         "//temporian/implementation/numpy/data:feature",
         "//temporian/implementation/numpy/data:sampling",
         "//temporian/implementation/numpy/operators/calendar:second",
-<<<<<<< HEAD
-        "//temporian/implementation/numpy:evaluator",
-=======
->>>>>>> d9a271a9
     ],
 )
 
@@ -195,10 +157,6 @@
         "//temporian/implementation/numpy/data:feature",
         "//temporian/implementation/numpy/data:sampling",
         "//temporian/implementation/numpy/operators/calendar:year",
-<<<<<<< HEAD
-        "//temporian/implementation/numpy:evaluator",
-=======
->>>>>>> d9a271a9
     ],
 )
 
@@ -211,10 +169,6 @@
         "//temporian/core/operators:lag",
         "//temporian/implementation/numpy:evaluator",
         "//temporian/implementation/numpy/operators:lag",
-<<<<<<< HEAD
-        "//temporian/implementation/numpy:evaluator",
-=======
->>>>>>> d9a271a9
     ],
 )
 
@@ -228,10 +182,6 @@
         "//temporian/implementation/numpy:evaluator",
         "//temporian/implementation/numpy/data:event",
         "//temporian/implementation/numpy/operators:select",
-<<<<<<< HEAD
-        "//temporian/implementation/numpy:evaluator",
-=======
->>>>>>> d9a271a9
     ],
 )
 
@@ -246,11 +196,7 @@
         "//temporian/core/operators/window:simple_moving_average",
         "//temporian/implementation/numpy:evaluator",
         "//temporian/implementation/numpy/operators/window:simple_moving_average",
-<<<<<<< HEAD
-        "//temporian/implementation/numpy:evaluator",
-        "//temporian/implementation/numpy_cc/operators:window",
-=======
->>>>>>> d9a271a9
+        "//temporian/implementation/numpy_cc/operators:window",
     ],
 )
 
