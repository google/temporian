package(
    default_visibility = ["//visibility:public"],
    licenses = ["notice"],
)

py_library(
    name = "test_util",
    srcs = ["test_util.py"],
    srcs_version = "PY3",
    deps = [
        # already_there/absl/testing:absltest
        "//temporian/core:serialization",
        "//temporian/core/operators:base",
        "//temporian/implementation/numpy/data:event_set",
        "//temporian/implementation/numpy/operators:base",
    ],
)

# Tests
# =====
py_test(
    name = "arithmetic_test",
    srcs = ["arithmetic_test.py"],
    srcs_version = "PY3",
    deps = [
        # already_there/absl/testing:absltest
        # already_there/numpy
        # already_there/pandas
        "//temporian/core/operators/binary",
        "//temporian/implementation/numpy/data:io",
        "//temporian/io:pandas",
        "//temporian/implementation/numpy/operators/binary",
        ":test_util",
    ],
)

py_test(
    name = "relational_test",
    srcs = ["relational_test.py"],
    srcs_version = "PY3",
    deps = [
        # already_there/absl/testing:absltest
        # already_there/numpy
        # already_there/pandas
        "//temporian/io:pandas",
        "//temporian/core/operators/binary",
        "//temporian/implementation/numpy/data:io",
        "//temporian/implementation/numpy/operators/binary",
        ":test_util",
    ],
)

py_test(
    name = "logical_test",
    srcs = ["logical_test.py"],
    srcs_version = "PY3",
    deps = [
        # already_there/absl/testing:absltest
        # already_there/pandas
        "//temporian/io:pandas",
        "//temporian/core/operators/binary",
        "//temporian/implementation/numpy/data:io",
        "//temporian/implementation/numpy/operators/binary",
        ":test_util",
    ],
)

py_test(
    name = "arithmetic_scalar_test",
    srcs = ["arithmetic_scalar_test.py"],
    srcs_version = "PY3",
    deps = [
        # already_there/absl/testing:absltest
        # already_there/numpy
        # already_there/pandas
        "//temporian/io:pandas",
        "//temporian/core/operators/scalar",
        "//temporian/implementation/numpy/data:io",
        "//temporian/implementation/numpy/operators/scalar",
        ":test_util",
    ],
)

py_test(
    name = "relational_scalar_test",
    srcs = ["relational_scalar_test.py"],
    srcs_version = "PY3",
    deps = [
        # already_there/absl/testing:absltest
        # already_there/numpy
        # already_there/pandas
        "//temporian/io:pandas",
        "//temporian/core/operators/scalar",
        "//temporian/implementation/numpy/data:io",
        "//temporian/implementation/numpy/operators/scalar",
        ":test_util",
    ],
)

py_test(
    name = "arithmetic_multi_index_test",
    srcs = ["arithmetic_multi_index_test.py"],
    srcs_version = "PY3",
    deps = [
        # already_there/absl/testing:absltest
        # already_there/numpy
        # already_there/pandas
        # absl/testing:absltest dep,
        "//temporian/core/data:dtype",
        "//temporian/core/data:node",
        "//temporian/io:pandas",
        "//temporian/core/operators/binary",
        "//temporian/implementation/numpy/data:io",
        "//temporian/implementation/numpy/operators/binary",
        ":test_util",
    ],
)

py_test(
    name = "cast_test",
    srcs = ["cast_test.py"],
    srcs_version = "PY3",
    deps = [
        ":test_util",
        # already_there/absl/testing:absltest
        # already_there/numpy
        # already_there/pandas
        "//temporian/io:pandas",
        "//temporian/core:evaluation",
        "//temporian/core/data:dtype",
        "//temporian/core/data:node",
        "//temporian/core/operators:cast",
        "//temporian/implementation/numpy/data:event_set",
        "//temporian/implementation/numpy/data:io",
        "//temporian/implementation/numpy/operators:cast",
    ],
)

py_test(
    name = "filter_test",
    srcs = ["filter_test.py"],
    srcs_version = "PY3",
    deps = [
        ":test_util",
        # already_there/absl/testing:absltest
        "//temporian/core/operators:filter",
        "//temporian/implementation/numpy/data:io",
        "//temporian/implementation/numpy/operators:filter",
    ],
)

py_test(
    name = "glue_test",
    srcs = ["glue_test.py"],
    srcs_version = "PY3",
    deps = [
        ":test_util",
        # already_there/absl/testing:absltest
        "//temporian/core/data:dtype",
        "//temporian/core/data:node",
        "//temporian/core/operators:glue",
        "//temporian/implementation/numpy/data:io",
        "//temporian/implementation/numpy/operators:glue",
    ],
)

py_test(
    name = "unary_test",
    srcs = ["unary_test.py"],
    srcs_version = "PY3",
    deps = [
        ":test_util",
        # already_there/absl/testing:absltest
        # already_there/numpy
        # already_there/pandas
        "//temporian/io:pandas",
        "//temporian/core/data:dtype",
        "//temporian/core/data:node",
        "//temporian/implementation/numpy/data:io",
        "//temporian/implementation/numpy/operators:unary",
    ],
)

py_test(
    name = "calendar_day_of_month_test",
    srcs = ["calendar_day_of_month_test.py"],
    srcs_version = "PY3",
    deps = [
        ":test_util",
        # already_there/absl/testing:absltest
        # already_there/numpy
        # already_there/pandas
        "//temporian/io:pandas",
        "//temporian/core/data:node",
        "//temporian/core/operators/calendar:day_of_month",
        "//temporian/implementation/numpy/data:io",
        "//temporian/implementation/numpy/operators/calendar:day_of_month",
    ],
)

py_test(
    name = "calendar_day_of_week_test",
    srcs = ["calendar_day_of_week_test.py"],
    srcs_version = "PY3",
    deps = [
        ":test_util",
        # already_there/absl/testing:absltest
        # already_there/numpy
        # already_there/pandas
        "//temporian/io:pandas",
        "//temporian/core/operators/calendar:day_of_week",
        "//temporian/implementation/numpy/data:io",
        "//temporian/implementation/numpy/operators/calendar:day_of_week",
    ],
)

py_test(
    name = "calendar_day_of_year_test",
    srcs = ["calendar_day_of_year_test.py"],
    srcs_version = "PY3",
    deps = [
        ":test_util",
        # already_there/absl/testing:absltest
        # already_there/numpy
        # already_there/pandas
        "//temporian/io:pandas",
        "//temporian/core/operators/calendar:day_of_year",
        "//temporian/implementation/numpy/data:io",
        "//temporian/implementation/numpy/operators/calendar:day_of_year",
    ],
)

py_test(
    name = "calendar_hour_test",
    srcs = ["calendar_hour_test.py"],
    srcs_version = "PY3",
    deps = [
        ":test_util",
        # already_there/absl/testing:absltest
        # already_there/numpy
        # already_there/pandas
        "//temporian/io:pandas",
        "//temporian/core/operators/calendar:hour",
        "//temporian/implementation/numpy/data:io",
        "//temporian/implementation/numpy/operators/calendar:hour",
    ],
)

py_test(
    name = "calendar_iso_week_test",
    srcs = ["calendar_iso_week_test.py"],
    srcs_version = "PY3",
    deps = [
        ":test_util",
        # already_there/absl/testing:absltest
        # already_there/numpy
        # already_there/pandas
        "//temporian/io:pandas",
        "//temporian/core/operators/calendar:iso_week",
        "//temporian/implementation/numpy/data:io",
        "//temporian/implementation/numpy/operators/calendar:iso_week",
    ],
)

py_test(
    name = "calendar_minute_test",
    srcs = ["calendar_minute_test.py"],
    srcs_version = "PY3",
    deps = [
        ":test_util",
        # already_there/absl/testing:absltest
        # already_there/numpy
        # already_there/pandas
        "//temporian/io:pandas",
        "//temporian/core/operators/calendar:minute",
        "//temporian/implementation/numpy/data:io",
        "//temporian/implementation/numpy/operators/calendar:minute",
    ],
)

py_test(
    name = "calendar_month_test",
    srcs = ["calendar_month_test.py"],
    srcs_version = "PY3",
    deps = [
        ":test_util",
        # already_there/absl/testing:absltest
        # already_there/numpy
        # already_there/pandas
        "//temporian/io:pandas",
        "//temporian/core/operators/calendar:month",
        "//temporian/implementation/numpy/data:io",
        "//temporian/implementation/numpy/operators/calendar:month",
    ],
)

py_test(
    name = "calendar_second_test",
    srcs = ["calendar_second_test.py"],
    srcs_version = "PY3",
    deps = [
        ":test_util",
        # already_there/absl/testing:absltest
        # already_there/numpy
        # already_there/pandas
        "//temporian/io:pandas",
        "//temporian/core/operators/calendar:second",
        "//temporian/implementation/numpy/data:io",
        "//temporian/implementation/numpy/operators/calendar:second",
    ],
)

py_test(
    name = "calendar_year_test",
    srcs = ["calendar_year_test.py"],
    srcs_version = "PY3",
    deps = [
        ":test_util",
        # already_there/absl/testing:absltest
        # already_there/numpy
        # already_there/pandas
        "//temporian/io:pandas",
        "//temporian/core/operators/calendar:year",
        "//temporian/implementation/numpy/data:io",
        "//temporian/implementation/numpy/operators/calendar:year",
    ],
)

py_test(
    name = "lag_test",
    srcs = ["lag_test.py"],
    srcs_version = "PY3",
    deps = [
        ":test_util",
        # already_there/absl/testing:absltest
        "//temporian/core/operators:lag",
        "//temporian/implementation/numpy/data:io",
        "//temporian/implementation/numpy/operators:lag",
    ],
)

py_test(
    name = "leak_test",
    srcs = ["leak_test.py"],
    srcs_version = "PY3",
    deps = [
        # already_there/absl/testing:absltest
        ":test_util",
        "//temporian/core:evaluation",
        "//temporian/core/operators:leak",
        "//temporian/implementation/numpy:evaluation",
        "//temporian/implementation/numpy/data:io",
        "//temporian/implementation/numpy/operators:leak",
    ],
)

py_test(
    name = "drop_index_test",
    srcs = ["drop_index_test.py"],
    srcs_version = "PY3",
    deps = [
        ":test_util",
        # already_there/absl/testing:absltest
        # already_there/pandas
        "//temporian/io:pandas",
        "//temporian/core/operators:drop_index",
        "//temporian/implementation/numpy/data:io",
        "//temporian/implementation/numpy/operators:drop_index",
    ],
)

py_test(
    name = "select_test",
    srcs = ["select_test.py"],
    srcs_version = "PY3",
    deps = [
        # already_there/absl/testing:absltest
        # already_there/numpy
        # already_there/pandas
        "//temporian/io:pandas",
        "//temporian/core:evaluation",
        "//temporian/core/operators:select",
        "//temporian/implementation/numpy/data:io",
        "//temporian/implementation/numpy/operators:select",
    ],
)

py_test(
    name = "rename_test",
    srcs = ["rename_test.py"],
    srcs_version = "PY3",
    deps = [
        # already_there/absl/testing:absltest
        # already_there/numpy
        # already_there/pandas
        "//temporian/io:pandas",
        "//temporian/core/operators:rename",
        "//temporian/implementation/numpy/data:io",
        "//temporian/implementation/numpy/operators:rename",
    ],
)

py_test(
    name = "add_index_test",
    srcs = ["add_index_test.py"],
    srcs_version = "PY3",
    deps = [
        ":test_util",
        # already_there/absl/testing:absltest
        # already_there/pandas
        "//temporian/io:pandas",
        "//temporian/core:evaluation",
        "//temporian/core/operators:add_index",
        "//temporian/implementation/numpy/data:io",
        "//temporian/implementation/numpy/operators:add_index",
    ],
)

py_test(
    name = "simple_moving_average_test",
    srcs = ["simple_moving_average_test.py"],
    srcs_version = "PY3",
    deps = [
        # already_there/absl/testing:absltest
        # already_there/pandas
        # already_there/numpy
        "//temporian/io:pandas",
        ":test_util",
        "//temporian/core/data:dtype",
        "//temporian/core/data:node",
        "//temporian/core/data:schema",
        "//temporian/core/operators/window:simple_moving_average",
        "//temporian/implementation/numpy:evaluation",
        "//temporian/implementation/numpy/data:io",
        "//temporian/implementation/numpy/operators/window:simple_moving_average",
    ],
)

py_test(
    name = "moving_standard_deviation_test",
    srcs = ["moving_standard_deviation_test.py"],
    srcs_version = "PY3",
    deps = [
        # already_there/absl/testing:absltest
        # already_there/pandas
        # already_there/numpy
        "//temporian/io:pandas",
        ":test_util",
        "//temporian/core/data:dtype",
        "//temporian/core/data:node",
        "//temporian/core/data:schema",
        "//temporian/core/operators/window:moving_standard_deviation",
        "//temporian/implementation/numpy/data:io",
        "//temporian/implementation/numpy/operators/window:moving_standard_deviation",
    ],
)

py_test(
    name = "moving_sum_test",
    srcs = ["moving_sum_test.py"],
    srcs_version = "PY3",
    deps = [
        # already_there/absl/testing:absltest
        # already_there/pandas
        # already_there/numpy
        "//temporian/io:pandas",
        ":test_util",
        "//temporian/core/data:dtype",
        "//temporian/core/data:node",
        "//temporian/core/data:schema",
        "//temporian/core/operators/window:moving_sum",
        "//temporian/implementation/numpy/data:io",
        "//temporian/implementation/numpy/operators/window:moving_sum",
    ],
)

py_test(
    name = "moving_count_test",
    srcs = ["moving_count_test.py"],
    srcs_version = "PY3",
    deps = [
        # already_there/absl/testing:absltest
        # already_there/pandas
        # already_there/numpy
        "//temporian/io:pandas",
        ":test_util",
        "//temporian/core/data:dtype",
        "//temporian/core/data:node",
        "//temporian/core/data:schema",
        "//temporian/core/operators/window:moving_count",
        "//temporian/implementation/numpy/data:io",
        "//temporian/implementation/numpy/operators/window:moving_count",
    ],
)

py_test(
    name = "moving_min_test",
    srcs = ["moving_min_test.py"],
    srcs_version = "PY3",
    deps = [
        # already_there/absl/testing:absltest
        # already_there/pandas
        # already_there/numpy
        "//temporian/io:pandas",
        ":test_util",
        "//temporian/core/data:dtype",
        "//temporian/core/data:node",
        "//temporian/core/data:schema",
        "//temporian/core/operators/window:moving_min",
        "//temporian/implementation/numpy/data:io",
        "//temporian/implementation/numpy/operators/window:moving_min",
    ],
)

py_test(
    name = "moving_max_test",
    srcs = ["moving_max_test.py"],
    srcs_version = "PY3",
    deps = [
        # already_there/absl/testing:absltest
        # already_there/pandas
        # already_there/numpy
        "//temporian/io:pandas",
        ":test_util",
        "//temporian/core/data:dtype",
        "//temporian/core/data:node",
        "//temporian/core/data:schema",
        "//temporian/core/operators/window:moving_max",
        "//temporian/implementation/numpy/data:io",
        "//temporian/implementation/numpy/operators/window:moving_max",
    ],
)

py_test(
    name = "propagate_test",
    srcs = ["propagate_test.py"],
    srcs_version = "PY3",
    deps = [
        # already_there/absl/testing:absltest
        # already_there/pandas
        # already_there/numpy
        "//temporian/io:pandas",
        ":test_util",
        "//temporian/core/data:dtype",
        "//temporian/core/data:node",
        "//temporian/core/data:schema",
        "//temporian/core/operators:propagate",
        "//temporian/implementation/numpy:evaluation",
        "//temporian/implementation/numpy/data:io",
        "//temporian/implementation/numpy/operators:propagate",
    ],
)

py_test(
    name = "resample_test",
    srcs = ["resample_test.py"],
    srcs_version = "PY3",
    deps = [
        # already_there/absl/testing:absltest
        # already_there/pandas
        # already_there/numpy
        "//temporian/io:pandas",
        ":test_util",
        "//temporian/core/data:dtype",
        "//temporian/core/data:node",
        "//temporian/core/data:schema",
        "//temporian/core/operators:resample",
        "//temporian/implementation/numpy:evaluation",
        "//temporian/implementation/numpy/data:io",
        "//temporian/implementation/numpy/operators:resample",
    ],
)

py_test(
    name = "prefix_test",
    srcs = ["prefix_test.py"],
    srcs_version = "PY3",
    deps = [
        # already_there/absl/testing:absltest
        # already_there/pandas
        # already_there/numpy
        "//temporian/io:pandas",
        ":test_util",
        "//temporian/core/data:dtype",
        "//temporian/core/data:node",
        "//temporian/core/data:schema",
        "//temporian/core/operators:prefix",
        "//temporian/implementation/numpy:evaluation",
        "//temporian/implementation/numpy/data:io",
        "//temporian/implementation/numpy/operators:prefix",
    ],
)

py_test(
    name = "unique_timestamps_test",
    srcs = ["unique_timestamps_test.py"],
    srcs_version = "PY3",
    deps = [
        # already_there/absl/testing:absltest
        # already_there/pandas
        # already_there/numpy
        "//temporian/io:pandas",
        "//temporian/core/operators:unique_timestamps",
        "//temporian/implementation/numpy/data:io",
        "//temporian/implementation/numpy/operators:unique_timestamps",
    ],
)

py_test(
    name = "since_last_test",
    srcs = ["since_last_test.py"],
    srcs_version = "PY3",
    deps = [
        # already_there/absl/testing:absltest
        # already_there/pandas
        # already_there/numpy
        "//temporian/io:pandas",
        ":test_util",
        "//temporian/core/data:dtype",
        "//temporian/core/data:node",
        "//temporian/core/data:schema",
        "//temporian/core/operators:since_last",
        "//temporian/implementation/numpy/data:io",
        "//temporian/implementation/numpy/operators:since_last",
    ],
)

py_test(
    name = "begin_test",
    srcs = ["begin_test.py"],
    srcs_version = "PY3",
    deps = [
        # already_there/absl/testing:absltest
        ":test_util",
        "//temporian/implementation/numpy/data:io",
        "//temporian/core/data:dtype",
        "//temporian/core/data:node",
        "//temporian/core/data:schema",
        "//temporian/core/operators:begin",
        "//temporian/implementation/numpy/operators:begin",
    ],
)

py_test(
    name = "end_test",
    srcs = ["end_test.py"],
    srcs_version = "PY3",
    deps = [
        # already_there/absl/testing:absltest
        ":test_util",
        "//temporian/implementation/numpy/data:io",
        "//temporian/core/data:dtype",
        "//temporian/core/data:node",
        "//temporian/core/data:schema",
        "//temporian/core/operators:end",
        "//temporian/implementation/numpy/operators:end",
    ],
)

py_test(
    name = "tick_test",
    srcs = ["tick_test.py"],
    srcs_version = "PY3",
    deps = [
        # already_there/absl/testing:absltest
        ":test_util",
        "//temporian/core/data:dtype",
        "//temporian/core/data:node",
        "//temporian/core/data:schema",
        "//temporian/implementation/numpy/data:io",
        "//temporian/core/operators:tick",
        "//temporian/implementation/numpy/operators:tick",
    ],
)

py_test(
    name = "join_test",
    srcs = ["join_test.py"],
    srcs_version = "PY3",
    deps = [
        # already_there/absl/testing:absltest
        ":test_util",
        "//temporian/core/data:dtype",
        "//temporian/core/data:node",
        "//temporian/core/data:schema",
        "//temporian/implementation/numpy/data:io",
        "//temporian/core/operators:join",
        "//temporian/implementation/numpy/operators:join",
    ],
)

py_test(
    name = "timestamps_test",
    srcs = ["timestamps_test.py"],
    srcs_version = "PY3",
    deps = [
        # already_there/absl/testing:absltest
        ":test_util",
        "//temporian/core/data:dtype",
        "//temporian/core/data:node",
        "//temporian/core/data:schema",
        "//temporian/implementation/numpy/data:io",
        "//temporian/core/operators:timestamps",
        "//temporian/implementation/numpy/operators:timestamps",
    ],
)

py_test(
    name = "enumerate_test",
    srcs = ["enumerate_test.py"],
    srcs_version = "PY3",
    deps = [
        # already_there/absl/testing:absltest
        ":test_util",
        "//temporian/core/data:dtype",
        "//temporian/core/data:node",
        "//temporian/core/data:schema",
        "//temporian/implementation/numpy/data:io",
        "//temporian/core/operators:enumerate",
        "//temporian/implementation/numpy/operators:enumerate",
    ],
)

py_test(
    name = "combine_test",
    srcs = ["combine_test.py"],
    srcs_version = "PY3",
    deps = [
        # already_there/absl/testing:absltest
        ":test_util",
        "//temporian/core/data:dtype",
        "//temporian/core/data:node",
        "//temporian/core/data:schema",
        "//temporian/implementation/numpy/data:io",
        "//temporian/core/operators:combine",
        "//temporian/implementation/numpy/operators:combine",
    ],
)

py_test(
    name = "fft_test",
    srcs = ["fft_test.py"],
    srcs_version = "PY3",
    deps = [
        # already_there/absl/testing:absltest
        # already_there/absl/testing:parameterized
        ":test_util",
        "//temporian/core/data:dtype",
        "//temporian/core/data:node",
        "//temporian/core/data:schema",
        "//temporian/implementation/numpy/data:io",
        "//temporian/core/operators:fast_fourier_transform",
        "//temporian/implementation/numpy/operators:fast_fourier_transform",
    ],
)

py_test(
    name = "select_index_values_test",
    srcs = ["select_index_values_test.py"],
    srcs_version = "PY3",
    deps = [
        # already_there/absl/testing:absltest
        ":test_util",
        "//temporian/core/data:dtype",
        "//temporian/core/data:node",
        "//temporian/core/data:schema",
        "//temporian/implementation/numpy/data:io",
        "//temporian/core/operators:select_index_values",
        "//temporian/implementation/numpy/operators:select_index_values",
    ],
)

py_test(
<<<<<<< HEAD
    name = "where_test",
    srcs = ["where_test.py"],
=======
    name = "filter_moving_count_test",
    srcs = ["filter_moving_count_test.py"],
>>>>>>> 545ea1dc
    srcs_version = "PY3",
    deps = [
        # already_there/absl/testing:absltest
        ":test_util",
        "//temporian/core/data:dtype",
        "//temporian/core/data:node",
        "//temporian/core/data:schema",
        "//temporian/implementation/numpy/data:io",
<<<<<<< HEAD
        "//temporian/core/operators:where",
        "//temporian/implementation/numpy/operators:where",
    ],
)
    
=======
        "//temporian/core/operators:filter_moving_count",
        "//temporian/implementation/numpy/operators:filter_moving_count",
    ],
)

py_test(
    name = "until_next_test",
    srcs = ["until_next_test.py"],
    srcs_version = "PY3",
    deps = [
        # already_there/absl/testing:absltest
        ":test_util",
        "//temporian/core/data:dtype",
        "//temporian/core/data:node",
        "//temporian/core/data:schema",
        "//temporian/implementation/numpy/data:io",
        "//temporian/core/operators:until_next",
        "//temporian/implementation/numpy/operators:until_next",
    ],
)
>>>>>>> 545ea1dc
<|MERGE_RESOLUTION|>--- conflicted
+++ resolved
@@ -771,46 +771,49 @@
 )
 
 py_test(
-<<<<<<< HEAD
+    name = "filter_moving_count_test",
+    srcs = ["filter_moving_count_test.py"],
+    srcs_version = "PY3",
+    deps = [
+        # already_there/absl/testing:absltest
+        ":test_util",
+        "//temporian/core/data:dtype",
+        "//temporian/core/data:node",
+        "//temporian/core/data:schema",
+        "//temporian/implementation/numpy/data:io",
+        "//temporian/core/operators:filter_moving_count",
+        "//temporian/implementation/numpy/operators:filter_moving_count",
+    ],
+)
+
+py_test(
+    name = "until_next_test",
+    srcs = ["until_next_test.py"],
+    srcs_version = "PY3",
+    deps = [
+        # already_there/absl/testing:absltest
+        ":test_util",
+        "//temporian/core/data:dtype",
+        "//temporian/core/data:node",
+        "//temporian/core/data:schema",
+        "//temporian/implementation/numpy/data:io",
+        "//temporian/core/operators:until_next",
+        "//temporian/implementation/numpy/operators:until_next",
+    ],
+)
+
+py_test(
     name = "where_test",
     srcs = ["where_test.py"],
-=======
-    name = "filter_moving_count_test",
-    srcs = ["filter_moving_count_test.py"],
->>>>>>> 545ea1dc
-    srcs_version = "PY3",
-    deps = [
-        # already_there/absl/testing:absltest
-        ":test_util",
-        "//temporian/core/data:dtype",
-        "//temporian/core/data:node",
-        "//temporian/core/data:schema",
-        "//temporian/implementation/numpy/data:io",
-<<<<<<< HEAD
+    srcs_version = "PY3",
+    deps = [
+        # already_there/absl/testing:absltest
+        ":test_util",
+        "//temporian/core/data:dtype",
+        "//temporian/core/data:node",
+        "//temporian/core/data:schema",
+        "//temporian/implementation/numpy/data:io",
         "//temporian/core/operators:where",
         "//temporian/implementation/numpy/operators:where",
     ],
-)
-    
-=======
-        "//temporian/core/operators:filter_moving_count",
-        "//temporian/implementation/numpy/operators:filter_moving_count",
-    ],
-)
-
-py_test(
-    name = "until_next_test",
-    srcs = ["until_next_test.py"],
-    srcs_version = "PY3",
-    deps = [
-        # already_there/absl/testing:absltest
-        ":test_util",
-        "//temporian/core/data:dtype",
-        "//temporian/core/data:node",
-        "//temporian/core/data:schema",
-        "//temporian/implementation/numpy/data:io",
-        "//temporian/core/operators:until_next",
-        "//temporian/implementation/numpy/operators:until_next",
-    ],
-)
->>>>>>> 545ea1dc
+)