--- conflicted
+++ resolved
@@ -761,8 +761,6 @@
         "//temporian/core/operators:until_next",
         "//temporian/implementation/numpy/operators:until_next",
     ],
-<<<<<<< HEAD
-=======
 )
 
 py_test(
@@ -779,5 +777,4 @@
         "//temporian/core/operators:where",
         "//temporian/implementation/numpy/operators:where",
     ],
->>>>>>> 0e871485
 )