--- conflicted
+++ resolved
@@ -1,8 +1,4 @@
-<<<<<<< HEAD
-from typing import Any, Dict, List, Tuple, Optional, Sequence
-=======
-from typing import Any, Dict, List, Tuple, Union
->>>>>>> 503f5e6b
+from typing import Any, Dict, List, Tuple, Sequence
 
 import numpy as np
 import pandas as pd
