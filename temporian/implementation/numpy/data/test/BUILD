--- conflicted
+++ resolved
@@ -10,12 +10,7 @@
     srcs = ["df_to_event_test.py"],
     srcs_version = "PY3",
     deps = [
-<<<<<<< HEAD
-        # absl/testing:absltest dep,
-        "//temporian/implementation/numpy/data:event",
-=======
         "//temporian/implementation/numpy/data:event_set",
->>>>>>> 324108f2
     ],
 )
 
@@ -24,11 +19,6 @@
     srcs = ["event_to_df_test.py"],
     srcs_version = "PY3",
     deps = [
-<<<<<<< HEAD
-        # absl/testing:absltest dep,
-        "//temporian/implementation/numpy/data:event",
-    ],
-=======
         "//temporian/implementation/numpy/data:event_set",
     ],
 )
@@ -38,7 +28,6 @@
     srcs = ["sampling_test.py"],
     srcs_version = "PY3",
     deps = [],
->>>>>>> 324108f2
 )
 
 py_test(
