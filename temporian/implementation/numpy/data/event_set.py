# Copyright 2021 Google LLC.
#
# Licensed under the Apache License, Version 2.0 (the "License");
# you may not use this file except in compliance with the License.
# You may obtain a copy of the License at
#
#     https://www.apache.org/licenses/LICENSE-2.0
#
# Unless required by applicable law or agreed to in writing, software
# distributed under the License is distributed on an "AS IS" BASIS,
# WITHOUT WARRANTIES OR CONDITIONS OF ANY KIND, either express or implied.
# See the License for the specific language governing permissions and
# limitations under the License.

from __future__ import annotations
from dataclasses import dataclass
from typing import Any, Dict, Iterable, List, Optional, Tuple

import numpy as np
import pandas as pd

from temporian.core.data.dtype import DType
from temporian.core.data.node import Node
from temporian.core.data.feature import Feature
from temporian.core.data.sampling import Sampling
from temporian.utils import string

# Maximum of printed index when calling repr(evset)
MAX_NUM_PRINTED_INDEX = 5

# Maximum of printed features when calling repr(evset)
MAX_NUM_PRINTED_FEATURES = 10

PYTHON_DTYPE_MAPPING = {
    str: DType.STRING,
    # TODO: fix this, int doesn't have to be INT64 necessarily
    int: DType.INT64,
    np.int64: DType.INT64,
}

DTYPE_MAPPING = {
    np.float64: DType.FLOAT64,
    np.float32: DType.FLOAT32,
    np.int64: DType.INT64,
    np.int32: DType.INT32,
    np.str_: DType.STRING,
    np.string_: DType.STRING,
    np.bool_: DType.BOOLEAN,
}
DTYPE_REVERSE_MAPPING = {
    DType.FLOAT64: np.float64,
    DType.FLOAT32: np.float32,
    DType.INT64: np.int64,
    DType.INT32: np.int32,
    DType.STRING: np.str_,
    DType.BOOLEAN: np.bool_,
}


@dataclass
class IndexData:
    """Index data structure that holds features and timestamps.

    Attributes:
        features: List of one-dimensional NumPy arrays representing the
            features.
        timestamps: One-dimensional NumPy array representing the timestamps.

    Example usage:
        ```
        >>> features = [np.array([1, 2, 3]), np.array([4, 5, 6])]
        >>> timestamps = np.array([0, 1, 2])
        >>> index_data = IndexData(features, timestamps)
        >>> len(index_data)
        3
        ```
    """

    features: List[np.ndarray]
    timestamps: np.ndarray

    def __init__(
        self,
        features: List[np.ndarray],
        timestamps: np.ndarray,
    ) -> None:
        """Initializes the IndexData object by checking and setting the features
        and timestamps.

        Raises:
            ValueError: If features are not one-dimensional arrays.
            ValueError: If the number of elements in features and timestamps
                do not match.
        """
        shapes = [feature.shape for feature in features]
        if not all(len(shape) == 1 for shape in shapes):
            raise ValueError("Features must be one-dimensional arrays")

        if not all(shape == timestamps.shape for shape in shapes):
            raise ValueError(
                "Features must contain the same number of elements as the"
                " timestamp"
            )

        self.features = features
        self.timestamps = timestamps

    def __len__(self) -> int:
        """Returns the number of elements in the timestamps array."""
        return len(self.timestamps)


class EventSet:
    def __init__(
        self,
        data: Dict[Tuple, IndexData],
        feature_names: List[str],
        index_names: List[str],
        is_unix_timestamp: bool,
        name: Optional[str] = None,
    ) -> None:
        self._data = data
        self._feature_names = feature_names
        self._index_names = index_names
        self._is_unix_timestamp = is_unix_timestamp
        self._name = name

    @property
    def data(self) -> Dict[Tuple, IndexData]:
        return self._data

    def features(self) -> List[Tuple[str, DType]]:
        """List of feature names and dtypes."""

        # TODO: Use the schema/node data directly.
        return [
            (feature_name, DTYPE_MAPPING[feature.dtype.type])
            for feature_name, feature in zip(
                self._feature_names, self.first_index_data().features
            )
        ]

    def indexes(self) -> List[Tuple[str, DType]]:
        """List of index names and dtypes.

        WARNING: This function currently does not work if the EventSet is empty.
        """

        # TODO: Use the schema/node data directly.
        index_example = self.first_index_key()
        if index_example is None:
            # TODO: Fix.
            print(
                "WARNING: This function currently does not work if the EventSet"
                " is empty."
            )
            return []
        return [
            (index_name, PYTHON_DTYPE_MAPPING[type(index_key)])
            for index_name, index_key in zip(self._index_names, index_example)
        ]

    # TODO: Remove
    @property
    def feature_names(self) -> List[str]:
        return self._feature_names

    # TODO: Remove
    @property
    def index_names(self) -> List[str]:
        return self._index_names

    @property
    def is_unix_timestamp(self) -> bool:
        return self._is_unix_timestamp

    @property
    def name(self) -> bool:
        return self._name

    @name.setter
    def name(self, name: str) -> None:
        self._name = name

    # TODO: To remove
    @property
    def dtypes(self) -> Dict[str, DType]:
        return {
            feature_name: DTYPE_MAPPING[feature.dtype.type]
            for feature_name, feature in zip(
                self._feature_names, self.first_index_data().features
            )
        }

    # TODO: Rename to "dtypes".
    def dtypes_list(self) -> List[DType]:
        # TODO: Handle case where there is no data.
        return [feature.dtype for feature in self._first_index_features()]

    # TODO: Remove. Same as "len(self.feature_names)"
    @property
    def feature_count(self) -> int:
        return len(self._feature_names)

    # TODO: Remove. This is the same as "self.data".
    def iterindex(self) -> Iterable[Tuple[Tuple, IndexData]]:
        yield from self.data.items()

    # TODO: improve numpy backend index handling
    def index_dtypes(self) -> Dict[str, DType]:
        return (
            {
                index_name: PYTHON_DTYPE_MAPPING[type(index_key)]
                for index_name, index_key in zip(
                    self._index_names, self.first_index_key()
                )
            }
            if self._data
            else {}
        )

    # TODO: Remove
    def first_index_key(self) -> Optional[Tuple]:
        if self._data is None or len(self._data) == 0:
            return None

        return next(iter(self._data))

    # TODO: Remove.
    def first_index_data(self) -> IndexData:
        if self.first_index_key() is None:
            return []
        return self[self.first_index_key()]

    # TODO: Remove.
    def _first_index_features(self) -> List[np.ndarray]:
        return list(self._data.values())[0].features

    # TODO: Do not recompute the schema on the fly. Instead, keep an internal
    # Event / Node. This Node is possibly given as constructor argument.
    def node(self) -> Node:
        sampling = Sampling(
            index_levels=[
                (index_name, index_dtype)
                for index_name, index_dtype in self.index_dtypes().items()
            ],
            is_unix_timestamp=self._is_unix_timestamp,
        )

        return Node(
            features=[
                Feature(name=name, dtype=dtype, sampling=sampling)
                for name, dtype in self.dtypes.items()
            ],
<<<<<<< HEAD
            sampling=Sampling(
                index_levels=[
                    (index_name, index_dtype)
                    for index_name, index_dtype in self.index_dtypes().items()
                ],
                is_unix_timestamp=self._is_unix_timestamp,
            ),
            name=self._name,
=======
            sampling=sampling,
>>>>>>> df08ab93
        )

    @staticmethod
    def from_dataframe(
        df: pd.DataFrame,
        index_names: Optional[List[str]] = None,
        timestamp_column: str = "timestamp",
        is_sorted: bool = False,
        name: Optional[str] = None,
    ) -> EventSet:
        """Creates an EventSet from a pandas DataFrame.

        Args:
            df: DataFrame to convert to an EventSet.
            index_names: Names of the DataFrame columns to be used as index for
                the event set. Defaults to [].
            timestamp_column: Name of the column containing the timestamps.
                Supported date types:
                `{np.datetime64, pd.Timestamp, datetime.datetime}`.
                Timestamps of these types are converted to UTC epoch float.
            is_sorted: If True, the DataFrame is assumed to be sorted by
                timestamp. If False, the DataFrame will be sorted by timestamp.
            name: Optional name for the EventSet.


        Returns:
            EventSet created from DataFrame.

        Raises:
            ValueError: If `index_names` or `timestamp_column` are not in `df`'s
                columns.
            ValueError: If a column has an unsupported dtype.

        Example:
            >>> import pandas as pd
            >>> from temporian.implementation.numpy.data.event_set import EventSet
            >>> df = pd.DataFrame(
            ...     data=[
            ...         [666964, 1.0, 740.0],
            ...         [666964, 2.0, 508.0],
            ...         [574016, 3.0, 573.0],
            ...     ],
            ...     columns=["product_id", "timestamp", "costs"],
            ... )
            >>> evset = EventSet.from_dataframe(df, index_names=["product_id"])
        """
        df = df.copy(deep=False)
        if index_names is None:
            index_names = []

        # check index names and timestamp name are in df columns
        missing_columns = [
            column
            for column in index_names + [timestamp_column]
            if column not in df.columns
        ]
        if missing_columns:
            raise ValueError(
                f"Missing columns {missing_columns} in DataFrame. "
                f"Columns: {df.columns}"
            )

        # check timestamp_column is not on index_names
        if timestamp_column in index_names:
            raise ValueError(
                f"Timestamp column {timestamp_column} cannot be on index_names"
            )

        # check if created sampling's values will be unix timestamps
        is_unix_timestamp = df[timestamp_column].dtype.kind not in ("i", "f")

        # convert timestamp column to Unix Epoch Float
        df[timestamp_column] = _convert_timestamp_column_to_unix_epoch_float(
            df[timestamp_column]
        )

        # sort by timestamp if it's not sorted
        # TODO: we may consider using kind="mergesort" if we know that most of
        # the time the data will be sorted.
        if not is_sorted and not np.all(np.diff(df[timestamp_column]) >= 0):
            df = df.sort_values(by=timestamp_column)

        # check column dtypes, every dtype should be a key of DTYPE_MAPPING
        for column in df.columns:
            # if dtype is object, check if it only contains string values
            if df[column].dtype.type is np.object_:
                df[column] = df[column].fillna("")
                # Check if there are any non-string elements in the column
                non_string_mask = df[column].map(type) != str
                if non_string_mask.any():
                    raise ValueError(
                        f'Cannot convert column "{column}". Column of type'
                        ' "Object" can only have string values. However, the'
                        " following non-string values were found: "
                        f" {df[column][non_string_mask]}"
                    )
                # convert object column to np.string_
                df[column] = df[column].astype("string")

            # convert pandas' StringDtype to np.string_
            elif df[column].dtype.type is np.string_:
                df[column] = df[column].str.decode("utf-8").astype("string")

            elif (
                df[column].dtype.type not in DTYPE_MAPPING
                and df[column].dtype.type is not str
            ):
                raise ValueError(
                    f"Unsupported dtype {df[column].dtype} for column"
                    f" {column}. Supported dtypes: {DTYPE_MAPPING.keys()}"
                )

        # columns that are not indexes or timestamp
        feature_names = [
            column
            for column in df.columns
            if column not in index_names + [timestamp_column]
        ]
        # fill missing values with np.nan
        df = df.fillna(np.nan)

        data = {}
        if index_names:
            grouping_key = (
                index_names[0] if len(index_names) == 1 else index_names
            )
            group_by_indexes = df.groupby(grouping_key)

            for index, group in group_by_indexes:
                timestamps = group[timestamp_column].to_numpy()

                # Convert group to tuple, useful when its only one value
                if not isinstance(index, tuple):
                    index = (index,)

                data[index] = IndexData(
                    features=[
                        group[feature_name].to_numpy(
                            dtype=group[feature_name].dtype.type
                        )
                        for feature_name in feature_names
                    ],
                    timestamps=timestamps,
                )

        # user did not provide an index
        else:
            timestamps = df[timestamp_column].to_numpy()
            data[()] = IndexData(
                features=[
                    df[feature_name].to_numpy(dtype=df[feature_name].dtype.type)
                    for feature_name in feature_names
                ],
                timestamps=timestamps,
            )

        return EventSet(
            data=data,
            feature_names=feature_names,
            index_names=index_names,
            is_unix_timestamp=is_unix_timestamp,
            name=name,
        )

    def to_dataframe(self) -> pd.DataFrame:
        """Convert a EventSet to a pandas DataFrame.

        Returns:
            DataFrame created from EventSet.
        """
        column_names = self._index_names + self._feature_names + ["timestamp"]
        data = {column_name: [] for column_name in column_names}

        for index_key, index_data in self._data.items():
            # parse timestamps. TODO: add output dtypes argument
            data["timestamp"].extend(index_data.timestamps.astype(np.float64))

            # parse feature data
            for feature_name, feature in zip(
                self._feature_names, index_data.features
            ):
                data[feature_name].extend(feature)

            # TODO: do we need this?
            if not isinstance(index_key, tuple):
                index_key = (index_key,)

            # parse index values as columns
            for i, index_name in enumerate(self._index_names):
                data[index_name].extend(
                    [index_key[i]] * len(index_data.timestamps)
                )

        # convert dictionary to pandas DataFrame
        return pd.DataFrame(data)

    def __repr__(self) -> str:
        def repr_features(features: List[np.ndarray]) -> str:
            """Repr for a list of features."""

            feature_repr = []
            for idx, (feature_name, feature) in enumerate(
                zip(self.feature_names, features)
            ):
                if idx > MAX_NUM_PRINTED_FEATURES:
                    feature_repr.append("...")
                    break

                feature_repr.append(f"'{feature_name}': {feature}")
            return "\n".join(feature_repr)

        # Representation of the "data" field
        with np.printoptions(precision=4, threshold=20):
            data_repr = []
            for i, (index_key, index_data) in enumerate(self.data.items()):
                if i > MAX_NUM_PRINTED_INDEX:
                    data_repr.append(f"... ({len(self.data) - i} remaining)")
                    break
                index_key_repr = []
                for index_value, (index_name, _) in zip(
                    index_key, self.indexes()
                ):
                    index_key_repr.append(f"{index_name}={index_value}")
                index_key_repr = " ".join(index_key_repr)
                data_repr.append(
                    f"{index_key_repr} ({len(index_data.timestamps)} events):\n"
                    f"    timestamps: {index_data.timestamps}\n"
                    f"{string.indent(repr_features(index_data.features))}"
                )
            data_repr = string.indent("\n".join(data_repr))

        return (
            f"indexes: {self.indexes()}\n"
            f"features: {self.features()}\n"
            "events:\n"
            f"{data_repr}\n"
        )

    def __getitem__(self, index: Tuple) -> IndexData:
        return self.data[index]

    def __setitem__(self, index: Tuple, value: IndexData) -> None:
        self.data[index] = value

    def __eq__(self, __o: object) -> bool:
        # tolerance levels for float comparison. TODO: move to appropiate place

        # TODO: Remove. Equality tests should be exact. Create a "Near" function
        # if necessary.
        rtol = 1e-9
        atol = 1e-9

        if not isinstance(__o, EventSet):
            return False

        # check same features
        if self._feature_names != __o.feature_names:
            return False

        # check same index
        if self._index_names != __o.index_names:
            return False

        # check unix timestamp
        if self._is_unix_timestamp != __o.is_unix_timestamp:
            return False

        # check same data
        if len(self._data) != len(__o.data):
            return False

        for index_key, index_data_self in self._data.items():
            if index_key not in __o.data:
                return False

            # check same features
            index_data_other = __o[index_key]
            for feature_self, feature_other in zip(
                index_data_self.features, index_data_other.features
            ):
                if feature_self.dtype.type != feature_other.dtype.type:
                    return False

                # check if the array has a float dtype. If so, compare with
                # `allclose`
                if feature_self.dtype.kind == "f":
                    equal = np.allclose(
                        feature_self,
                        feature_other,
                        rtol=rtol,
                        atol=atol,
                        equal_nan=True,
                    )
                else:
                    # compare non-float arrays
                    equal = np.array_equal(feature_self, feature_other)

                if not equal:
                    return False

            # check same timestamps
            if not np.allclose(
                index_data_self.timestamps,
                index_data_other.timestamps,
                rtol=rtol,
                atol=atol,
                equal_nan=True,
            ):
                return False

        return True

    def plot(self, *args, **wargs) -> Any:
        """Plots the event set. See tp.plot for details."""

        from temporian.implementation.numpy.data import plotter

        return plotter.plot(evsets=self, *args, **wargs)


def _convert_timestamp_column_to_unix_epoch_float(
    timestamp_column: pd.Series,
) -> pd.DataFrame:
    """Converts a timestamp column to Unix Epoch Float.

    Args:
        timestamp_column: Timestamp column to convert.

    Returns:
        Timestamp column converted to Unix Epoch float.
    """
    # check if timestamp column contains missing values and raise error
    if timestamp_column.isna().any():
        raise ValueError(
            f"Cannot convert timestamp column {timestamp_column.name} "
            "to Unix Epoch Float because it contains missing values."
        )

    # if timestamp_column is already float64, ignore it
    if timestamp_column.dtype == "float64":
        return timestamp_column

    # if timestamp_column is int or float != float64 convert to float64
    if timestamp_column.dtype.kind in ("i", "f"):
        return timestamp_column.astype("float64")

    # string and objects will be converted to datetime, then to float
    timestamp_column = pd.to_datetime(timestamp_column, errors="raise")
    timestamp_column = timestamp_column.view("int64") / 1e9
    return timestamp_column<|MERGE_RESOLUTION|>--- conflicted
+++ resolved
@@ -252,18 +252,8 @@
                 Feature(name=name, dtype=dtype, sampling=sampling)
                 for name, dtype in self.dtypes.items()
             ],
-<<<<<<< HEAD
-            sampling=Sampling(
-                index_levels=[
-                    (index_name, index_dtype)
-                    for index_name, index_dtype in self.index_dtypes().items()
-                ],
-                is_unix_timestamp=self._is_unix_timestamp,
-            ),
-            name=self._name,
-=======
             sampling=sampling,
->>>>>>> df08ab93
+            name=self.name,
         )
 
     @staticmethod
