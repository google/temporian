--- conflicted
+++ resolved
@@ -1,342 +1,230 @@
-<<<<<<< HEAD
-"""Plotting utility."""
-
-from typing import NamedTuple, Optional, Union, List, Any
-=======
-# Copyright 2021 Google LLC.
-#
-# Licensed under the Apache License, Version 2.0 (the "License");
-# you may not use this file except in compliance with the License.
-# You may obtain a copy of the License at
-#
-#     https://www.apache.org/licenses/LICENSE-2.0
-#
-# Unless required by applicable law or agreed to in writing, software
-# distributed under the License is distributed on an "AS IS" BASIS,
-# WITHOUT WARRANTIES OR CONDITIONS OF ANY KIND, either express or implied.
-# See the License for the specific language governing permissions and
-# limitations under the License.
-
-import datetime
-from typing import NamedTuple, Optional, Union, List, Any, Tuple
->>>>>>> b524f9ca
-
-import numpy as np
-from enum import Enum
-
-from temporian.core.data import duration
-from temporian.implementation.numpy.data.event_set import EventSet
-
-
-class Style(Enum):
-    """Plotting style."""
-
-    # Determine the style according to the data.
-    auto = "auto"
-    # Connect numerical values with a line.
-    line = "line"
-    # A discreet marker showing a feature value.
-    marker = "marker"
-    # A discreet marker not showing a feature value.
-    vline = "vline"
-
-
-class Options(NamedTuple):
-    """Options for plotting."""
-
-    backend: Optional[str]
-    height_per_plot_px: int
-    width_px: int
-    max_points: Optional[int]
-    min_time: Optional[duration.Timestamp]
-    max_time: Optional[duration.Timestamp]
-    max_num_plots: int
-    style: Style
-    interactive: bool
-
-
-def plot(
-    evsets: Union[List[EventSet], EventSet],
-    indexes: Optional[Union[Any, tuple, List[tuple]]] = None,
-    width_px: int = 1024,
-    height_per_plot_px: int = 150,
-    max_points: Optional[int] = None,
-    min_time: Optional[duration.Timestamp] = None,
-    max_time: Optional[duration.Timestamp] = None,
-    max_num_plots: int = 20,
-    style: Union[Style, str] = Style.auto,
-    return_fig: bool = False,
-    interactive: bool = False,
-    backend: Optional[str] = None,
-):
-    """Plots event sets.
-
-    Args:
-        evsets: Single or list of event sets to plot.
-        indexes: The index or list of indexes to plot. If index=None, plots all
-            the available indexes. Indexes should be provided as single value
-            (e.g. string) or tuple of values. Example: index="a", index=("a",),
-            index=("a", "b",), index=["a", "b"], index=[("a", "b"), ("a", "c")].
-        width_px: Width of the figure in pixel.
-        height_per_plot_px: Height of each sub-plot (one per feature) in pixel.
-        max_points: Maximum number of points to plot.
-        min_time: If set, only plot events after it.
-        max_time: If set, only plot events before it.
-        max_num_plots: Maximum number of plots to display. If more plots are
-            available, only plot the first `max_num_plots` ones and print a
-            warning.
-        return_fig: If true, returns the figure object. The figure object
-            depends on the backend.
-        interactive: If true, creates an interractive plotting. interactive=True
-            effectively selects a backend that support interractive plotting.
-        backend: Plotting library to use. Possible values are: matplotlib,
-            bokeh.
-    """
-
-    original_indexes = indexes
-
-    if not isinstance(evsets, list):
-        evsets = [evsets]
-
-    if len(evsets) == 0:
-        raise ValueError("Events is empty")
-
-    if indexes is None:
-        # All the indexes
-        indexes = list(evsets[0].data.keys())
-
-    elif isinstance(indexes, tuple):
-        # e.g. indexes=("a",)
-        indexes = [indexes]
-
-    elif isinstance(indexes, list):
-        # e.g. indexes=["a", ("b",)]
-        indexes = [v if isinstance(v, tuple) else (v,) for v in indexes]
-
-    else:
-        # e.g. indexes="a"
-        indexes = [(indexes,)]
-
-    for index in indexes:
-        if not isinstance(index, tuple):
-            raise ValueError(
-                "An index should be a tuple or a list of tuples. Instead"
-                f' receives "indexes={original_indexes}"'
-            )
-
-    if isinstance(style, str):
-        style = Style[style]
-    assert isinstance(style, Style)
-
-    options = Options(
-        interactive=interactive,
-        backend=backend,
-        width_px=width_px,
-        height_per_plot_px=height_per_plot_px,
-        max_points=max_points,
-        min_time=min_time,
-        max_time=max_time,
-        max_num_plots=max_num_plots,
-        style=style,
-    )
-
-    if backend is None:
-        backend = "bokeh" if interactive else "matplotlib"
-
-    if backend not in BACKENDS:
-        raise ValueError(
-            f"Unknown plotting backend {backend}. Available "
-            f"backends: {BACKENDS}"
-        )
-
-<<<<<<< HEAD
-    try:
-        fig = BACKENDS[backend](events=events, indexes=indexes, options=options)
-    except ImportError:
-        print(error_message_import_backend(backend))
-        raise
-
-    return fig if return_fig else None
-
-
-def get_num_plots(
-    events: List[NumpyEvent], indexes: List[tuple], options: Options
-=======
-    fig = BACKENDS[backend](evsets=evsets, indexes=indexes, options=options)
-    return fig if return_fig else None
-
-
-def _plot_matplotlib(
-    evsets: List[EventSet], indexes: List[tuple], options: Options
->>>>>>> b524f9ca
-):
-    """Computes the number of sub-plots."""
-
-    num_plots = 0
-    for index in indexes:
-        for evset in evsets:
-            if index not in evset.data:
-                raise ValueError(
-                    f"Index '{index}' does not exist in event set. Check the"
-                    " available indexes with 'evset.index' and provide one of"
-                    " those index to the 'index' argument of 'plot'."
-                    ' Alternatively, set "index=None" to select a random'
-                    f" index value (e.g., {evset.first_index_key()}."
-                )
-            num_features = len(evset.feature_names)
-            if num_features == 0:
-                # We plot the sampling
-                num_features = 1
-            num_plots += num_features
-
-    if num_plots == 0:
-        raise ValueError("There is nothing to plot.")
-
-    if num_plots > options.max_num_plots:
-        print(
-            f"The number of plots ({num_plots}) is larger than "
-            f'"options.max_num_plots={options.max_num_plots}". Only the first '
-            "plots will be printed."
-        )
-        num_plots = options.max_num_plots
-<<<<<<< HEAD
-=======
-
-    fig, axs = plt.subplots(
-        num_plots,
-        figsize=(
-            options.width_px * px,
-            options.height_per_plot_px * num_plots * px,
-        ),
-        squeeze=False,
-    )
->>>>>>> b524f9ca
-
-    return num_plots
-
-<<<<<<< HEAD
-=======
-        # Note: Don't display the tuple parenthesis is the index contain a
-        # single dimension.
-        title = str(index[0] if len(index) == 1 else index)
-
-        # Index of the next color to use in the plot.
-        color_idx = 0
-
-        for evset in evsets:
-            if plot_idx >= num_plots:
-                break
-
-            feature_names = evset.feature_names
-
-            xs = evset.data[index].timestamps
-            uniform = is_uniform(xs)
-
-            plot_mask = np.full(len(xs), True)
-            if options.min_time is not None:
-                plot_mask = plot_mask & (xs >= options.min_time)
-            if options.max_time is not None:
-                plot_mask = plot_mask & (xs <= options.max_time)
-            if options.max_points is not None and len(xs) > options.max_points:
-                # Too many timestamps. Only keep the fist ones.
-                plot_mask = plot_mask & (
-                    np.cumsum(plot_mask) <= options.max_points
-                )
-
-            xs = xs[plot_mask]
-
-            if evset.is_unix_timestamp:
-                # Matplotlib understands datetimes.
-                xs = [
-                    datetime.datetime.fromtimestamp(x, tz=datetime.timezone.utc)
-                    for x in xs
-                ]
-
-            if len(feature_names) == 0:
-                # There is not features to plot. Instead, plot the timestamps.
-                _matplotlib_sub_plot(
-                    ax=axs[plot_idx, 0],
-                    xs=xs,
-                    ys=np.zeros(len(xs)),
-                    options=options,
-                    color=colors[color_idx % len(colors)],
-                    name="[sampling]",
-                    is_unix_timestamp=evset.is_unix_timestamp,
-                    title=title,
-                    style=Style.vline,
-                )
-                # Only print the index / title once
-                title = None
-
-                color_idx += 1
-                plot_idx += 1
-
-            for feature_idx, feature_name in enumerate(feature_names):
-                if plot_idx >= num_plots:
-                    # Too much plots are displayed already.
-                    break
-
-                ys = evset.data[index].features[feature_idx][plot_mask]
-                if len(ys) == 0:
-                    all_ys_are_equal = True
-                else:
-                    all_ys_are_equal = np.all(ys == ys[0])
-
-                effective_stype = options.style
-                if effective_stype == Style.auto:
-                    if not uniform and (len(xs) <= 1000 or all_ys_are_equal):
-                        effective_stype = Style.marker
-                    else:
-                        effective_stype = Style.line
-
-                _matplotlib_sub_plot(
-                    ax=axs[plot_idx, 0],
-                    xs=xs,
-                    ys=ys,
-                    options=options,
-                    color=colors[color_idx % len(colors)],
-                    name=feature_name,
-                    is_unix_timestamp=evset.is_unix_timestamp,
-                    title=title,
-                    style=effective_stype,
-                )
->>>>>>> b524f9ca
-
-def auto_style(uniform: bool, xs, ys) -> Style:
-    """Finds the best plotting style."""
-
-    if len(ys) == 0:
-        all_ys_are_equal = True
-    else:
-        all_ys_are_equal = np.all(ys == ys[0])
-
-    if not uniform and (len(xs) <= 1000 or all_ys_are_equal):
-        return Style.marker
-    else:
-        return Style.line
-
-
-def is_uniform(xs) -> bool:
-    """Checks if timestamps are uniformly sampled."""
-
-    diff = np.diff(xs)
-    if len(diff) == 0:
-        return True
-    return np.allclose(diff, diff[0])
-
-
-from temporian.implementation.numpy.data.plotter_bokeh import plot_bokeh
-from temporian.implementation.numpy.data.plotter_matplotlib import (
-    plot_matplotlib,
-)
-
-BACKENDS = {"matplotlib": plot_matplotlib, "bokeh": plot_bokeh}
-
-
-def error_message_import_backend(backend: str) -> str:
-    return (
-        f"Cannot plot with selected backend={backend}. Solutions: (1) Install"
-        f" {backend} e.g. 'pip install {backend}', or (2) use a different"
-        " plotting backen, for example with 'plot(..., backend=\"<other"
-        f' backend>"). The supported backends are: {list(BACKENDS.keys())}.'
-    )
+# Copyright 2021 Google LLC.
+#
+# Licensed under the Apache License, Version 2.0 (the "License");
+# you may not use this file except in compliance with the License.
+# You may obtain a copy of the License at
+#
+#     https://www.apache.org/licenses/LICENSE-2.0
+#
+# Unless required by applicable law or agreed to in writing, software
+# distributed under the License is distributed on an "AS IS" BASIS,
+# WITHOUT WARRANTIES OR CONDITIONS OF ANY KIND, either express or implied.
+# See the License for the specific language governing permissions and
+# limitations under the License.
+
+"""Plotting utility."""
+
+import datetime
+from typing import NamedTuple, Optional, Union, List, Any, Tuple
+
+import numpy as np
+from enum import Enum
+
+from temporian.core.data import duration
+from temporian.implementation.numpy.data.event_set import EventSet
+
+
+class Style(Enum):
+    """Plotting style."""
+
+    # Determine the style according to the data.
+    auto = "auto"
+    # Connect numerical values with a line.
+    line = "line"
+    # A discreet marker showing a feature value.
+    marker = "marker"
+    # A discreet marker not showing a feature value.
+    vline = "vline"
+
+
+class Options(NamedTuple):
+    """Options for plotting."""
+
+    backend: Optional[str]
+    height_per_plot_px: int
+    width_px: int
+    max_points: Optional[int]
+    min_time: Optional[duration.Timestamp]
+    max_time: Optional[duration.Timestamp]
+    max_num_plots: int
+    style: Style
+    interactive: bool
+
+
+def plot(
+    evsets: Union[List[EventSet], EventSet],
+    indexes: Optional[Union[Any, tuple, List[tuple]]] = None,
+    width_px: int = 1024,
+    height_per_plot_px: int = 150,
+    max_points: Optional[int] = None,
+    min_time: Optional[duration.Timestamp] = None,
+    max_time: Optional[duration.Timestamp] = None,
+    max_num_plots: int = 20,
+    style: Union[Style, str] = Style.auto,
+    return_fig: bool = False,
+    interactive: bool = False,
+    backend: Optional[str] = None,
+):
+    """Plots event sets.
+
+    Args:
+        evsets: Single or list of event sets to plot.
+        indexes: The index or list of indexes to plot. If index=None, plots all
+            the available indexes. Indexes should be provided as single value
+            (e.g. string) or tuple of values. Example: index="a", index=("a",),
+            index=("a", "b",), index=["a", "b"], index=[("a", "b"), ("a", "c")].
+        width_px: Width of the figure in pixel.
+        height_per_plot_px: Height of each sub-plot (one per feature) in pixel.
+        max_points: Maximum number of points to plot.
+        min_time: If set, only plot events after it.
+        max_time: If set, only plot events before it.
+        max_num_plots: Maximum number of plots to display. If more plots are
+            available, only plot the first `max_num_plots` ones and print a
+            warning.
+        return_fig: If true, returns the figure object. The figure object
+            depends on the backend.
+        interactive: If true, creates an interractive plotting. interactive=True
+            effectively selects a backend that support interractive plotting.
+        backend: Plotting library to use. Possible values are: matplotlib,
+            bokeh.
+    """
+
+    original_indexes = indexes
+
+    if not isinstance(evsets, list):
+        evsets = [evsets]
+
+    if len(evsets) == 0:
+        raise ValueError("Events is empty")
+
+    if indexes is None:
+        # All the indexes
+        indexes = list(evsets[0].data.keys())
+
+    elif isinstance(indexes, tuple):
+        # e.g. indexes=("a",)
+        indexes = [indexes]
+
+    elif isinstance(indexes, list):
+        # e.g. indexes=["a", ("b",)]
+        indexes = [v if isinstance(v, tuple) else (v,) for v in indexes]
+
+    else:
+        # e.g. indexes="a"
+        indexes = [(indexes,)]
+
+    for index in indexes:
+        if not isinstance(index, tuple):
+            raise ValueError(
+                "An index should be a tuple or a list of tuples. Instead"
+                f' receives "indexes={original_indexes}"'
+            )
+
+    if isinstance(style, str):
+        style = Style[style]
+    assert isinstance(style, Style)
+
+    options = Options(
+        interactive=interactive,
+        backend=backend,
+        width_px=width_px,
+        height_per_plot_px=height_per_plot_px,
+        max_points=max_points,
+        min_time=min_time,
+        max_time=max_time,
+        max_num_plots=max_num_plots,
+        style=style,
+    )
+
+    if backend is None:
+        backend = "bokeh" if interactive else "matplotlib"
+
+    if backend not in BACKENDS:
+        raise ValueError(
+            f"Unknown plotting backend {backend}. Available "
+            f"backends: {BACKENDS}"
+        )
+
+    try:
+        fig = BACKENDS[backend](evsets=evsets, indexes=indexes, options=options)
+    except ImportError:
+        print(error_message_import_backend(backend))
+        raise
+
+    return fig if return_fig else None
+
+
+def get_num_plots(
+    evsets: List[EventSet], indexes: List[tuple], options: Options
+):
+    """Computes the number of sub-plots."""
+
+    num_plots = 0
+    for index in indexes:
+        for evset in evsets:
+            if index not in evset.data:
+                raise ValueError(
+                    f"Index '{index}' does not exist in event set. Check the"
+                    " available indexes with 'evset.index' and provide one of"
+                    " those index to the 'index' argument of 'plot'."
+                    ' Alternatively, set "index=None" to select a random'
+                    f" index value (e.g., {evset.first_index_key()}."
+                )
+            num_features = len(evset.feature_names)
+            if num_features == 0:
+                # We plot the sampling
+                num_features = 1
+            num_plots += num_features
+
+    if num_plots == 0:
+        raise ValueError("There is nothing to plot.")
+
+    if num_plots > options.max_num_plots:
+        print(
+            f"The number of plots ({num_plots}) is larger than "
+            f'"options.max_num_plots={options.max_num_plots}". Only the first '
+            "plots will be printed."
+        )
+        num_plots = options.max_num_plots
+
+    return num_plots
+
+
+def auto_style(uniform: bool, xs, ys) -> Style:
+    """Finds the best plotting style."""
+
+    if len(ys) == 0:
+        all_ys_are_equal = True
+    else:
+        all_ys_are_equal = np.all(ys == ys[0])
+
+    if not uniform and (len(xs) <= 1000 or all_ys_are_equal):
+        return Style.marker
+    else:
+        return Style.line
+
+
+def is_uniform(xs) -> bool:
+    """Checks if timestamps are uniformly sampled."""
+
+    diff = np.diff(xs)
+    if len(diff) == 0:
+        return True
+    return np.allclose(diff, diff[0])
+
+
+from temporian.implementation.numpy.data.plotter_bokeh import plot_bokeh
+from temporian.implementation.numpy.data.plotter_matplotlib import (
+    plot_matplotlib,
+)
+
+BACKENDS = {"matplotlib": plot_matplotlib, "bokeh": plot_bokeh}
+
+
+def error_message_import_backend(backend: str) -> str:
+    return (
+        f"Cannot plot with selected backend={backend}. Solutions: (1) Install"
+        f" {backend} e.g. 'pip install {backend}', or (2) use a different"
+        " plotting backen, for example with 'plot(..., backend=\"<other"
+        f' backend>"). The supported backends are: {list(BACKENDS.keys())}.'
+    )