# Copyright 2021 Google LLC.
#
# Licensed under the Apache License, Version 2.0 (the "License");
# you may not use this file except in compliance with the License.
# You may obtain a copy of the License at
#
#     https://www.apache.org/licenses/LICENSE-2.0
#
# Unless required by applicable law or agreed to in writing, software
# distributed under the License is distributed on an "AS IS" BASIS,
# WITHOUT WARRANTIES OR CONDITIONS OF ANY KIND, either express or implied.
# See the License for the specific language governing permissions and
# limitations under the License.

"""Plotting utility."""

<<<<<<< HEAD
from typing import NamedTuple, Optional, Union, List, Set
from enum import Enum
=======
from typing import Optional, Union, List, Set, Tuple, Dict, Callable, Type
>>>>>>> 08646173

from dataclasses import dataclass
import numpy as np

from temporian.core.data.duration_utils import (
    convert_timestamps_to_datetimes,
)
from temporian.implementation.numpy.data.plotter_base import Options, Style
from temporian.core.data import duration_utils
from temporian.implementation.numpy.data.event_set import (
    EventSet,
    normalize_index_key,
    IndexItemType,
    IndexType,
)
from temporian.implementation.numpy.data.plotter_base import (
    Options,
    Style,
    PlotterBackend,
)

# "evtset" argument in tp.plot.
InputEventSet = Union[
    EventSet,
    List[EventSet],
    Tuple[EventSet, ...],
    List[Tuple[EventSet, ...]],
]

# "indexes" argument in tp.plot.
InputIndex = Optional[
    Union[
        IndexItemType,
        IndexType,
        List[IndexItemType],
        List[IndexType],
    ]
]

# "features" argument in tp.plot.
InputFeatures = Optional[
    Union[
        str,
        List[str],
        Set[str],
    ]
]


@dataclass
class GroupItem:
    evtset: EventSet

    # Index of the feature in "evtset". If -1, plots the timestamp.
    feature_idx: int


@dataclass
class Group:
    """Features / timestaps that get plotted together."""

    items: List[GroupItem]


Groups = List[Group]


def matplotlib_backend():
    from temporian.implementation.numpy.data import plotter_matplotlib

    return plotter_matplotlib.Plotter


def bokeh_backend():
    from temporian.implementation.numpy.data import plotter_bokeh

    return plotter_bokeh.Plotter


BACKENDS: Dict[str, Callable] = {
    "matplotlib": matplotlib_backend,
    "bokeh": bokeh_backend,
}


def error_message_import_backend(backend: str) -> str:
    return (
        f"Cannot plot with selected backend={backend}. Solutions: (1) Install"
        f" {backend} e.g. 'pip install {backend}', or (2) use a different"
        " plotting backen, for example with 'plot(..., backend=\"<other"
        f' backend>"). The supported backends are: {list(BACKENDS.keys())}.'
    )


def build_groups(
    evsets: InputEventSet,
    features: Optional[Set[str]],
    allow_list: bool = True,
) -> Groups:
    """Sort user inputs into groups of features to plot together."""

    if isinstance(evsets, EventSet):
        # Plot each feature individually
        groups = []
        for feature_idx, feature in enumerate(evsets.schema.features):
            if features is not None and feature.name not in features:
                continue
            groups.append(Group([GroupItem(evsets, feature_idx)]))
        if len(groups) == 0:
            # Plot the timestamps
            groups.append(Group([GroupItem(evsets, -1)]))
        return groups

    if isinstance(evsets, tuple):
        # Plot all the event sets and their features together
        group_items = []
        for evset in evsets:
            if not isinstance(evset, EventSet):
                raise ValueError(
                    f"Expecting tuple of EventSets. Got {type(evset)} instead."
                )
            plot_for_current_evtset = False
            for feature_idx, feature in enumerate(evset.schema.features):
                if features is not None and feature.name not in features:
                    continue
                group_items.append(GroupItem(evset, feature_idx))
                plot_for_current_evtset = True
            if not plot_for_current_evtset:
                group_items.append(GroupItem(evset, -1))

        return [Group(group_items)]

    if allow_list and isinstance(evsets, list):
        groups = []
        for x in evsets:
            groups.extend(build_groups(x, features, allow_list=False))
        return groups
    raise ValueError("Non supported evsets input")


def normalize_features(features: InputFeatures) -> Optional[Set[str]]:
    """Normalizes the "features" argument of plot."""

    if features is None:
        return None
    if isinstance(features, str):
        return {features}
    if isinstance(features, list):
        return set(features)
    if isinstance(features, set):
        return features
    raise ValueError(f"Non supported feature type {features}")


def normalize_indexes(indexes: InputIndex, groups: Groups) -> List[IndexType]:
    """Normalizes the "indexes" argument of plot."""

    if indexes is None:
        # All the available index
        normalized_indexes = list(
            groups[0].items[0].evtset.get_index_keys(sort=True)
        )

    elif isinstance(indexes, list):
        # e.g. indexes=["a", ("b",)]
        normalized_indexes = [
            v if isinstance(v, tuple) else (v,) for v in indexes
        ]

    elif isinstance(indexes, tuple):
        # e.g. indexes=("a",)
        normalized_indexes = [indexes]

    else:
        # e.g. indexes="a"
        normalized_indexes = [(indexes,)]

    normalized_indexes = [normalize_index_key(x) for x in normalized_indexes]
    validate_indexes(normalized_indexes, groups)
    return normalized_indexes


def validate_indexes(indexes: List[IndexType], groups: Groups):
    """Ensures that indexes are valid i.e. available in all event-sets."""

    for g in groups:
        for item in g.items:
            for index in indexes:
                if index not in item.evtset.data:
                    raise ValueError(
                        f"Index {index!r} does not exist in event set:"
                        f" {item.evtset}"
                    )


def plot(
    evsets: InputEventSet,
    indexes: InputIndex = None,
    features: InputFeatures = None,
    width_px: int = 1024,
    height_per_plot_px: int = 150,
    max_points: Optional[int] = None,
    min_time: Optional[duration_utils.Timestamp] = None,
    max_time: Optional[duration_utils.Timestamp] = None,
    max_num_plots: int = 20,
    style: Union[Style, str] = Style.auto,
    return_fig: bool = False,
    interactive: bool = False,
    backend: Optional[str] = None,
    merge: bool = False,
):
    """Plots one or several [`EventSets`][temporian.EventSet].


    If multiple eventsets are provided, they should all have the same index.
    The time axis (i.e., horizontal axis) is shared among all the plots.
    Different features can be plotted independently or on the same plots.
    Plotting an eventset without features plots timestamps instead.

    When plotting a single eventset, this function is equivalent to
    [`EventSet.plot()`][temporian.EventSet.plot].

    Examples:
        ```python
        >>> evset = tp.event_set(timestamps=[1, 2, 4],
        ...     features={"f1": [0, 42, 10], "f2": [10, -10, 20]})

        # Plot each feature individually
        >>> tp.plot(evset)

        # Plots multiple features in the same sub-plot
        >>> tp.plot(evset, merge=True)

        # Equivalent
        >>> evset_2 = tp.event_set([5, 6])
        >>> tp.plot([evset, evset_2], merge=True)
        >>> tp.plot((evset, evset_2))

        # Make the plot interractive
        >>> tp.plot(evset, interactive=True)

        # Save figure to file
        >>> fig = tp.plot(evset, return_fig=True)
        >>> fig.savefig("/tmp/fig.png")

        # Change drawing style
        >>> tp.plot(evset, style="line")

        ```

    Args:
        evsets: Single or list of EventSets to plot. Also, tuples can be used to
            group multiple EventSets in the same sub-plot. Otherwise, all
            EventSets and features are plotted in separate sub-plots.
        indexes: The index keys or list of indexes keys to plot. If
            indexes=None, plots all the available indexes. Indexes should be
            provided as single value (e.g. string) or tuple of values. Example:
            indexes="a", indexes=("a",), indexes=("a", "b",),
            indexes=["a", "b"], indexes=[("a", "b"), ("a", "c")].
        features: Feature names of the event(s) to plot. Use
            'evset.feature_names' for the list of available names.
            If a feature doesn't exist in an event, it's silently skipped.
            If None, plots all features of all events.
        width_px: Width of the figure in pixel.
        height_per_plot_px: Height of each sub-plot (one per feature) in pixel.
        max_points: Maximum number of points to plot.
        min_time: If set, only plot events after it.
        max_time: If set, only plot events before it.
        max_num_plots: Maximum number of plots to display. If more plots are
            available, only plot the first `max_num_plots` ones and print a
            warning.
        style: A `Style` or equivalent string like: `line`, `marker` or `vline`.
        return_fig: If true, returns the figure object. The figure object
            depends on the backend.
        interactive: If true, creates an interactive plotting. interactive=True
            effectively selects a backend that support interactive plotting.
            Ignored if "backend" is set.
        backend: Plotting library to use. Possible values are: matplotlib,
            bokeh. If set, overrides the "interactive" argument.
        merge: If true, plots all features in the same plots. If false, plots
            features in separate plots. merge=True on event-sets [e1, e2] is
            equivalent to plotting (e1, e2).
    """

    if merge:
        if isinstance(evsets, EventSet):
            evsets = (evsets,)
        elif isinstance(evsets, List):
            evsets = tuple(evsets)
        else:
            raise ValueError(
                "If merge=True, 'evsets' should be an EventSet or a list of"
                f" EventSets. Got {type(evsets)} instead."
            )

    normalized_features = normalize_features(features)
    groups = build_groups(evsets, normalized_features)
    normalized_indexes = normalize_indexes(indexes, groups)

    if len(groups) == 0:
        raise ValueError("Not input eventsets")

    if isinstance(style, str):
        style = Style[style]
    assert isinstance(style, Style)

    options = Options(
        interactive=interactive,
        backend=backend,
        width_px=width_px,
        height_per_plot_px=height_per_plot_px,
        max_points=max_points,
        min_time=(
            duration_utils.normalize_timestamp(min_time)
            if min_time is not None
            else None
        ),
        max_time=(
            duration_utils.normalize_timestamp(max_time)
            if max_time is not None
            else None
        ),
        max_num_plots=max_num_plots,
        style=style,
    )

    if backend is None:
        backend = "bokeh" if interactive else "matplotlib"

    if backend not in BACKENDS:
        raise ValueError(
            f"Unknown plotting backend {backend}. Available "
            f"backends: {BACKENDS}"
        )

    try:
        plotter_class = BACKENDS[backend]()
        fig = plot_with_plotter(
            plotter_class=plotter_class,
            groups=groups,
            indexes=normalized_indexes,
            options=options,
        )

    except ImportError:
        print(error_message_import_backend(backend))
        raise

    return fig if return_fig else None


def plot_with_plotter(
    plotter_class: Type[PlotterBackend],
    groups: Groups,
    indexes: List[IndexType],
    options: Options,
):
    num_plots = get_num_plots(groups, indexes, options)
    plotter: PlotterBackend = plotter_class(num_plots, options)

    index_names = groups[0].items[0].evtset.schema.index_names()

    plot_idx = 0
    for index in indexes:
        assert len(index_names) == len(index)
        if plot_idx >= num_plots:
            # Too many plots are displayed already.
            break

        title = " ".join([f"{k}={v}" for k, v in zip(index_names, index)])

        # Index of the next color to use in the plot.
        color_idx = 0

        for group in groups:
            if plot_idx >= num_plots:
                break

            plotter.new_subplot(
                title=title,
                num_items=len(group.items),
                is_unix_timestamp=group.items[
                    0
                ].evtset.schema.is_unix_timestamp,
            )

            # Only print the index / title once
            title = None

            for group_item in group.items:
                xs = group_item.evtset.data[index].timestamps
                uniform = is_uniform(xs)

                plot_mask = np.full(len(xs), True)
                if options.min_time is not None:
                    plot_mask = plot_mask & (xs >= options.min_time)
                if options.max_time is not None:
                    plot_mask = plot_mask & (xs <= options.max_time)
                if (
                    options.max_points is not None
                    and len(xs) > options.max_points
                ):
                    # Too many timestamps. Only keep the fist ones.
                    plot_mask = plot_mask & (
                        np.cumsum(plot_mask) <= options.max_points
                    )

                xs = xs[plot_mask]

                if group_item.evtset.schema.is_unix_timestamp:
                    xs = convert_timestamps_to_datetimes(xs)

                if group_item.feature_idx == -1:
                    # Plot the timestamps.
                    plotter.plot_sampling(xs=xs, color_idx=color_idx)
                else:
                    feature_name = group_item.evtset.schema.features[
                        group_item.feature_idx
                    ].name

                    ys = group_item.evtset.data[index].features[
                        group_item.feature_idx
                    ]
                    ys = ys[plot_mask]
                    if options.style == Style.auto:
                        effective_stype = auto_style(uniform, xs, ys)
                    else:
                        effective_stype = options.style

                    plotter.plot_feature(
                        xs=xs,
                        ys=ys,
                        name=feature_name,
                        style=effective_stype,
                        color_idx=color_idx,
                    )
                color_idx += 1

            plotter.finalize_subplot()

            plot_idx += 1

    return plotter.finalize()


def get_num_plots(
    groups: Groups,
    indexes: List[tuple],
    options: Options,
):
    """Computes the number of sub-plots."""

    num_plots = len(indexes) * len(groups)
    if num_plots == 0:
        raise ValueError("There is nothing to plot.")

    if num_plots > options.max_num_plots:
        print(
            f"The number of plots ({num_plots}) is larger than "
            f'"options.max_num_plots={options.max_num_plots}". Only the first '
            "plots will be printed."
        )
        num_plots = options.max_num_plots

    return num_plots


def auto_style(uniform: bool, xs, ys) -> Style:
    """Finds the best plotting style."""

    if len(ys) <= 1:
        return Style.marker

    if len(ys) == 0:
        all_ys_are_equal = True
    else:
        all_ys_are_equal = np.all(ys == ys[0])

    if not uniform and (len(xs) <= 1000 or all_ys_are_equal):
        return Style.marker
    else:
        return Style.line


def is_uniform(xs) -> bool:
    """Checks if timestamps are uniformly sampled."""

    diff = np.diff(xs)
    if len(diff) == 0:
        return True
    return np.allclose(diff, diff[0])
<|MERGE_RESOLUTION|>--- conflicted
+++ resolved
@@ -1,513 +1,507 @@
-# Copyright 2021 Google LLC.
-#
-# Licensed under the Apache License, Version 2.0 (the "License");
-# you may not use this file except in compliance with the License.
-# You may obtain a copy of the License at
-#
-#     https://www.apache.org/licenses/LICENSE-2.0
-#
-# Unless required by applicable law or agreed to in writing, software
-# distributed under the License is distributed on an "AS IS" BASIS,
-# WITHOUT WARRANTIES OR CONDITIONS OF ANY KIND, either express or implied.
-# See the License for the specific language governing permissions and
-# limitations under the License.
-
-"""Plotting utility."""
-
-<<<<<<< HEAD
-from typing import NamedTuple, Optional, Union, List, Set
-from enum import Enum
-=======
-from typing import Optional, Union, List, Set, Tuple, Dict, Callable, Type
->>>>>>> 08646173
-
-from dataclasses import dataclass
-import numpy as np
-
-from temporian.core.data.duration_utils import (
-    convert_timestamps_to_datetimes,
-)
-from temporian.implementation.numpy.data.plotter_base import Options, Style
-from temporian.core.data import duration_utils
-from temporian.implementation.numpy.data.event_set import (
-    EventSet,
-    normalize_index_key,
-    IndexItemType,
-    IndexType,
-)
-from temporian.implementation.numpy.data.plotter_base import (
-    Options,
-    Style,
-    PlotterBackend,
-)
-
-# "evtset" argument in tp.plot.
-InputEventSet = Union[
-    EventSet,
-    List[EventSet],
-    Tuple[EventSet, ...],
-    List[Tuple[EventSet, ...]],
-]
-
-# "indexes" argument in tp.plot.
-InputIndex = Optional[
-    Union[
-        IndexItemType,
-        IndexType,
-        List[IndexItemType],
-        List[IndexType],
-    ]
-]
-
-# "features" argument in tp.plot.
-InputFeatures = Optional[
-    Union[
-        str,
-        List[str],
-        Set[str],
-    ]
-]
-
-
-@dataclass
-class GroupItem:
-    evtset: EventSet
-
-    # Index of the feature in "evtset". If -1, plots the timestamp.
-    feature_idx: int
-
-
-@dataclass
-class Group:
-    """Features / timestaps that get plotted together."""
-
-    items: List[GroupItem]
-
-
-Groups = List[Group]
-
-
-def matplotlib_backend():
-    from temporian.implementation.numpy.data import plotter_matplotlib
-
-    return plotter_matplotlib.Plotter
-
-
-def bokeh_backend():
-    from temporian.implementation.numpy.data import plotter_bokeh
-
-    return plotter_bokeh.Plotter
-
-
-BACKENDS: Dict[str, Callable] = {
-    "matplotlib": matplotlib_backend,
-    "bokeh": bokeh_backend,
-}
-
-
-def error_message_import_backend(backend: str) -> str:
-    return (
-        f"Cannot plot with selected backend={backend}. Solutions: (1) Install"
-        f" {backend} e.g. 'pip install {backend}', or (2) use a different"
-        " plotting backen, for example with 'plot(..., backend=\"<other"
-        f' backend>"). The supported backends are: {list(BACKENDS.keys())}.'
-    )
-
-
-def build_groups(
-    evsets: InputEventSet,
-    features: Optional[Set[str]],
-    allow_list: bool = True,
-) -> Groups:
-    """Sort user inputs into groups of features to plot together."""
-
-    if isinstance(evsets, EventSet):
-        # Plot each feature individually
-        groups = []
-        for feature_idx, feature in enumerate(evsets.schema.features):
-            if features is not None and feature.name not in features:
-                continue
-            groups.append(Group([GroupItem(evsets, feature_idx)]))
-        if len(groups) == 0:
-            # Plot the timestamps
-            groups.append(Group([GroupItem(evsets, -1)]))
-        return groups
-
-    if isinstance(evsets, tuple):
-        # Plot all the event sets and their features together
-        group_items = []
-        for evset in evsets:
-            if not isinstance(evset, EventSet):
-                raise ValueError(
-                    f"Expecting tuple of EventSets. Got {type(evset)} instead."
-                )
-            plot_for_current_evtset = False
-            for feature_idx, feature in enumerate(evset.schema.features):
-                if features is not None and feature.name not in features:
-                    continue
-                group_items.append(GroupItem(evset, feature_idx))
-                plot_for_current_evtset = True
-            if not plot_for_current_evtset:
-                group_items.append(GroupItem(evset, -1))
-
-        return [Group(group_items)]
-
-    if allow_list and isinstance(evsets, list):
-        groups = []
-        for x in evsets:
-            groups.extend(build_groups(x, features, allow_list=False))
-        return groups
-    raise ValueError("Non supported evsets input")
-
-
-def normalize_features(features: InputFeatures) -> Optional[Set[str]]:
-    """Normalizes the "features" argument of plot."""
-
-    if features is None:
-        return None
-    if isinstance(features, str):
-        return {features}
-    if isinstance(features, list):
-        return set(features)
-    if isinstance(features, set):
-        return features
-    raise ValueError(f"Non supported feature type {features}")
-
-
-def normalize_indexes(indexes: InputIndex, groups: Groups) -> List[IndexType]:
-    """Normalizes the "indexes" argument of plot."""
-
-    if indexes is None:
-        # All the available index
-        normalized_indexes = list(
-            groups[0].items[0].evtset.get_index_keys(sort=True)
-        )
-
-    elif isinstance(indexes, list):
-        # e.g. indexes=["a", ("b",)]
-        normalized_indexes = [
-            v if isinstance(v, tuple) else (v,) for v in indexes
-        ]
-
-    elif isinstance(indexes, tuple):
-        # e.g. indexes=("a",)
-        normalized_indexes = [indexes]
-
-    else:
-        # e.g. indexes="a"
-        normalized_indexes = [(indexes,)]
-
-    normalized_indexes = [normalize_index_key(x) for x in normalized_indexes]
-    validate_indexes(normalized_indexes, groups)
-    return normalized_indexes
-
-
-def validate_indexes(indexes: List[IndexType], groups: Groups):
-    """Ensures that indexes are valid i.e. available in all event-sets."""
-
-    for g in groups:
-        for item in g.items:
-            for index in indexes:
-                if index not in item.evtset.data:
-                    raise ValueError(
-                        f"Index {index!r} does not exist in event set:"
-                        f" {item.evtset}"
-                    )
-
-
-def plot(
-    evsets: InputEventSet,
-    indexes: InputIndex = None,
-    features: InputFeatures = None,
-    width_px: int = 1024,
-    height_per_plot_px: int = 150,
-    max_points: Optional[int] = None,
-    min_time: Optional[duration_utils.Timestamp] = None,
-    max_time: Optional[duration_utils.Timestamp] = None,
-    max_num_plots: int = 20,
-    style: Union[Style, str] = Style.auto,
-    return_fig: bool = False,
-    interactive: bool = False,
-    backend: Optional[str] = None,
-    merge: bool = False,
-):
-    """Plots one or several [`EventSets`][temporian.EventSet].
-
-
-    If multiple eventsets are provided, they should all have the same index.
-    The time axis (i.e., horizontal axis) is shared among all the plots.
-    Different features can be plotted independently or on the same plots.
-    Plotting an eventset without features plots timestamps instead.
-
-    When plotting a single eventset, this function is equivalent to
-    [`EventSet.plot()`][temporian.EventSet.plot].
-
-    Examples:
-        ```python
-        >>> evset = tp.event_set(timestamps=[1, 2, 4],
-        ...     features={"f1": [0, 42, 10], "f2": [10, -10, 20]})
-
-        # Plot each feature individually
-        >>> tp.plot(evset)
-
-        # Plots multiple features in the same sub-plot
-        >>> tp.plot(evset, merge=True)
-
-        # Equivalent
-        >>> evset_2 = tp.event_set([5, 6])
-        >>> tp.plot([evset, evset_2], merge=True)
-        >>> tp.plot((evset, evset_2))
-
-        # Make the plot interractive
-        >>> tp.plot(evset, interactive=True)
-
-        # Save figure to file
-        >>> fig = tp.plot(evset, return_fig=True)
-        >>> fig.savefig("/tmp/fig.png")
-
-        # Change drawing style
-        >>> tp.plot(evset, style="line")
-
-        ```
-
-    Args:
-        evsets: Single or list of EventSets to plot. Also, tuples can be used to
-            group multiple EventSets in the same sub-plot. Otherwise, all
-            EventSets and features are plotted in separate sub-plots.
-        indexes: The index keys or list of indexes keys to plot. If
-            indexes=None, plots all the available indexes. Indexes should be
-            provided as single value (e.g. string) or tuple of values. Example:
-            indexes="a", indexes=("a",), indexes=("a", "b",),
-            indexes=["a", "b"], indexes=[("a", "b"), ("a", "c")].
-        features: Feature names of the event(s) to plot. Use
-            'evset.feature_names' for the list of available names.
-            If a feature doesn't exist in an event, it's silently skipped.
-            If None, plots all features of all events.
-        width_px: Width of the figure in pixel.
-        height_per_plot_px: Height of each sub-plot (one per feature) in pixel.
-        max_points: Maximum number of points to plot.
-        min_time: If set, only plot events after it.
-        max_time: If set, only plot events before it.
-        max_num_plots: Maximum number of plots to display. If more plots are
-            available, only plot the first `max_num_plots` ones and print a
-            warning.
-        style: A `Style` or equivalent string like: `line`, `marker` or `vline`.
-        return_fig: If true, returns the figure object. The figure object
-            depends on the backend.
-        interactive: If true, creates an interactive plotting. interactive=True
-            effectively selects a backend that support interactive plotting.
-            Ignored if "backend" is set.
-        backend: Plotting library to use. Possible values are: matplotlib,
-            bokeh. If set, overrides the "interactive" argument.
-        merge: If true, plots all features in the same plots. If false, plots
-            features in separate plots. merge=True on event-sets [e1, e2] is
-            equivalent to plotting (e1, e2).
-    """
-
-    if merge:
-        if isinstance(evsets, EventSet):
-            evsets = (evsets,)
-        elif isinstance(evsets, List):
-            evsets = tuple(evsets)
-        else:
-            raise ValueError(
-                "If merge=True, 'evsets' should be an EventSet or a list of"
-                f" EventSets. Got {type(evsets)} instead."
-            )
-
-    normalized_features = normalize_features(features)
-    groups = build_groups(evsets, normalized_features)
-    normalized_indexes = normalize_indexes(indexes, groups)
-
-    if len(groups) == 0:
-        raise ValueError("Not input eventsets")
-
-    if isinstance(style, str):
-        style = Style[style]
-    assert isinstance(style, Style)
-
-    options = Options(
-        interactive=interactive,
-        backend=backend,
-        width_px=width_px,
-        height_per_plot_px=height_per_plot_px,
-        max_points=max_points,
-        min_time=(
-            duration_utils.normalize_timestamp(min_time)
-            if min_time is not None
-            else None
-        ),
-        max_time=(
-            duration_utils.normalize_timestamp(max_time)
-            if max_time is not None
-            else None
-        ),
-        max_num_plots=max_num_plots,
-        style=style,
-    )
-
-    if backend is None:
-        backend = "bokeh" if interactive else "matplotlib"
-
-    if backend not in BACKENDS:
-        raise ValueError(
-            f"Unknown plotting backend {backend}. Available "
-            f"backends: {BACKENDS}"
-        )
-
-    try:
-        plotter_class = BACKENDS[backend]()
-        fig = plot_with_plotter(
-            plotter_class=plotter_class,
-            groups=groups,
-            indexes=normalized_indexes,
-            options=options,
-        )
-
-    except ImportError:
-        print(error_message_import_backend(backend))
-        raise
-
-    return fig if return_fig else None
-
-
-def plot_with_plotter(
-    plotter_class: Type[PlotterBackend],
-    groups: Groups,
-    indexes: List[IndexType],
-    options: Options,
-):
-    num_plots = get_num_plots(groups, indexes, options)
-    plotter: PlotterBackend = plotter_class(num_plots, options)
-
-    index_names = groups[0].items[0].evtset.schema.index_names()
-
-    plot_idx = 0
-    for index in indexes:
-        assert len(index_names) == len(index)
-        if plot_idx >= num_plots:
-            # Too many plots are displayed already.
-            break
-
-        title = " ".join([f"{k}={v}" for k, v in zip(index_names, index)])
-
-        # Index of the next color to use in the plot.
-        color_idx = 0
-
-        for group in groups:
-            if plot_idx >= num_plots:
-                break
-
-            plotter.new_subplot(
-                title=title,
-                num_items=len(group.items),
-                is_unix_timestamp=group.items[
-                    0
-                ].evtset.schema.is_unix_timestamp,
-            )
-
-            # Only print the index / title once
-            title = None
-
-            for group_item in group.items:
-                xs = group_item.evtset.data[index].timestamps
-                uniform = is_uniform(xs)
-
-                plot_mask = np.full(len(xs), True)
-                if options.min_time is not None:
-                    plot_mask = plot_mask & (xs >= options.min_time)
-                if options.max_time is not None:
-                    plot_mask = plot_mask & (xs <= options.max_time)
-                if (
-                    options.max_points is not None
-                    and len(xs) > options.max_points
-                ):
-                    # Too many timestamps. Only keep the fist ones.
-                    plot_mask = plot_mask & (
-                        np.cumsum(plot_mask) <= options.max_points
-                    )
-
-                xs = xs[plot_mask]
-
-                if group_item.evtset.schema.is_unix_timestamp:
-                    xs = convert_timestamps_to_datetimes(xs)
-
-                if group_item.feature_idx == -1:
-                    # Plot the timestamps.
-                    plotter.plot_sampling(xs=xs, color_idx=color_idx)
-                else:
-                    feature_name = group_item.evtset.schema.features[
-                        group_item.feature_idx
-                    ].name
-
-                    ys = group_item.evtset.data[index].features[
-                        group_item.feature_idx
-                    ]
-                    ys = ys[plot_mask]
-                    if options.style == Style.auto:
-                        effective_stype = auto_style(uniform, xs, ys)
-                    else:
-                        effective_stype = options.style
-
-                    plotter.plot_feature(
-                        xs=xs,
-                        ys=ys,
-                        name=feature_name,
-                        style=effective_stype,
-                        color_idx=color_idx,
-                    )
-                color_idx += 1
-
-            plotter.finalize_subplot()
-
-            plot_idx += 1
-
-    return plotter.finalize()
-
-
-def get_num_plots(
-    groups: Groups,
-    indexes: List[tuple],
-    options: Options,
-):
-    """Computes the number of sub-plots."""
-
-    num_plots = len(indexes) * len(groups)
-    if num_plots == 0:
-        raise ValueError("There is nothing to plot.")
-
-    if num_plots > options.max_num_plots:
-        print(
-            f"The number of plots ({num_plots}) is larger than "
-            f'"options.max_num_plots={options.max_num_plots}". Only the first '
-            "plots will be printed."
-        )
-        num_plots = options.max_num_plots
-
-    return num_plots
-
-
-def auto_style(uniform: bool, xs, ys) -> Style:
-    """Finds the best plotting style."""
-
-    if len(ys) <= 1:
-        return Style.marker
-
-    if len(ys) == 0:
-        all_ys_are_equal = True
-    else:
-        all_ys_are_equal = np.all(ys == ys[0])
-
-    if not uniform and (len(xs) <= 1000 or all_ys_are_equal):
-        return Style.marker
-    else:
-        return Style.line
-
-
-def is_uniform(xs) -> bool:
-    """Checks if timestamps are uniformly sampled."""
-
-    diff = np.diff(xs)
-    if len(diff) == 0:
-        return True
-    return np.allclose(diff, diff[0])
+# Copyright 2021 Google LLC.
+#
+# Licensed under the Apache License, Version 2.0 (the "License");
+# you may not use this file except in compliance with the License.
+# You may obtain a copy of the License at
+#
+#     https://www.apache.org/licenses/LICENSE-2.0
+#
+# Unless required by applicable law or agreed to in writing, software
+# distributed under the License is distributed on an "AS IS" BASIS,
+# WITHOUT WARRANTIES OR CONDITIONS OF ANY KIND, either express or implied.
+# See the License for the specific language governing permissions and
+# limitations under the License.
+
+"""Plotting utility."""
+
+from typing import Optional, Union, List, Set, Tuple, Dict, Callable, Type
+
+from dataclasses import dataclass
+import numpy as np
+
+from temporian.core.data.duration_utils import (
+    convert_timestamps_to_datetimes,
+)
+from temporian.core.data import duration_utils
+from temporian.implementation.numpy.data.event_set import (
+    EventSet,
+    normalize_index_key,
+    IndexItemType,
+    IndexType,
+)
+from temporian.implementation.numpy.data.plotter_base import (
+    Options,
+    Style,
+    PlotterBackend,
+)
+
+# "evtset" argument in tp.plot.
+InputEventSet = Union[
+    EventSet,
+    List[EventSet],
+    Tuple[EventSet, ...],
+    List[Tuple[EventSet, ...]],
+]
+
+# "indexes" argument in tp.plot.
+InputIndex = Optional[
+    Union[
+        IndexItemType,
+        IndexType,
+        List[IndexItemType],
+        List[IndexType],
+    ]
+]
+
+# "features" argument in tp.plot.
+InputFeatures = Optional[
+    Union[
+        str,
+        List[str],
+        Set[str],
+    ]
+]
+
+
+@dataclass
+class GroupItem:
+    evtset: EventSet
+
+    # Index of the feature in "evtset". If -1, plots the timestamp.
+    feature_idx: int
+
+
+@dataclass
+class Group:
+    """Features / timestaps that get plotted together."""
+
+    items: List[GroupItem]
+
+
+Groups = List[Group]
+
+
+def matplotlib_backend():
+    from temporian.implementation.numpy.data import plotter_matplotlib
+
+    return plotter_matplotlib.Plotter
+
+
+def bokeh_backend():
+    from temporian.implementation.numpy.data import plotter_bokeh
+
+    return plotter_bokeh.Plotter
+
+
+BACKENDS: Dict[str, Callable] = {
+    "matplotlib": matplotlib_backend,
+    "bokeh": bokeh_backend,
+}
+
+
+def error_message_import_backend(backend: str) -> str:
+    return (
+        f"Cannot plot with selected backend={backend}. Solutions: (1) Install"
+        f" {backend} e.g. 'pip install {backend}', or (2) use a different"
+        " plotting backen, for example with 'plot(..., backend=\"<other"
+        f' backend>"). The supported backends are: {list(BACKENDS.keys())}.'
+    )
+
+
+def build_groups(
+    evsets: InputEventSet,
+    features: Optional[Set[str]],
+    allow_list: bool = True,
+) -> Groups:
+    """Sort user inputs into groups of features to plot together."""
+
+    if isinstance(evsets, EventSet):
+        # Plot each feature individually
+        groups = []
+        for feature_idx, feature in enumerate(evsets.schema.features):
+            if features is not None and feature.name not in features:
+                continue
+            groups.append(Group([GroupItem(evsets, feature_idx)]))
+        if len(groups) == 0:
+            # Plot the timestamps
+            groups.append(Group([GroupItem(evsets, -1)]))
+        return groups
+
+    if isinstance(evsets, tuple):
+        # Plot all the event sets and their features together
+        group_items = []
+        for evset in evsets:
+            if not isinstance(evset, EventSet):
+                raise ValueError(
+                    f"Expecting tuple of EventSets. Got {type(evset)} instead."
+                )
+            plot_for_current_evtset = False
+            for feature_idx, feature in enumerate(evset.schema.features):
+                if features is not None and feature.name not in features:
+                    continue
+                group_items.append(GroupItem(evset, feature_idx))
+                plot_for_current_evtset = True
+            if not plot_for_current_evtset:
+                group_items.append(GroupItem(evset, -1))
+
+        return [Group(group_items)]
+
+    if allow_list and isinstance(evsets, list):
+        groups = []
+        for x in evsets:
+            groups.extend(build_groups(x, features, allow_list=False))
+        return groups
+    raise ValueError("Non supported evsets input")
+
+
+def normalize_features(features: InputFeatures) -> Optional[Set[str]]:
+    """Normalizes the "features" argument of plot."""
+
+    if features is None:
+        return None
+    if isinstance(features, str):
+        return {features}
+    if isinstance(features, list):
+        return set(features)
+    if isinstance(features, set):
+        return features
+    raise ValueError(f"Non supported feature type {features}")
+
+
+def normalize_indexes(indexes: InputIndex, groups: Groups) -> List[IndexType]:
+    """Normalizes the "indexes" argument of plot."""
+
+    if indexes is None:
+        # All the available index
+        normalized_indexes = list(
+            groups[0].items[0].evtset.get_index_keys(sort=True)
+        )
+
+    elif isinstance(indexes, list):
+        # e.g. indexes=["a", ("b",)]
+        normalized_indexes = [
+            v if isinstance(v, tuple) else (v,) for v in indexes
+        ]
+
+    elif isinstance(indexes, tuple):
+        # e.g. indexes=("a",)
+        normalized_indexes = [indexes]
+
+    else:
+        # e.g. indexes="a"
+        normalized_indexes = [(indexes,)]
+
+    normalized_indexes = [normalize_index_key(x) for x in normalized_indexes]
+    validate_indexes(normalized_indexes, groups)
+    return normalized_indexes
+
+
+def validate_indexes(indexes: List[IndexType], groups: Groups):
+    """Ensures that indexes are valid i.e. available in all event-sets."""
+
+    for g in groups:
+        for item in g.items:
+            for index in indexes:
+                if index not in item.evtset.data:
+                    raise ValueError(
+                        f"Index {index!r} does not exist in event set:"
+                        f" {item.evtset}"
+                    )
+
+
+def plot(
+    evsets: InputEventSet,
+    indexes: InputIndex = None,
+    features: InputFeatures = None,
+    width_px: int = 1024,
+    height_per_plot_px: int = 150,
+    max_points: Optional[int] = None,
+    min_time: Optional[duration_utils.Timestamp] = None,
+    max_time: Optional[duration_utils.Timestamp] = None,
+    max_num_plots: int = 20,
+    style: Union[Style, str] = Style.auto,
+    return_fig: bool = False,
+    interactive: bool = False,
+    backend: Optional[str] = None,
+    merge: bool = False,
+):
+    """Plots one or several [`EventSets`][temporian.EventSet].
+
+
+    If multiple eventsets are provided, they should all have the same index.
+    The time axis (i.e., horizontal axis) is shared among all the plots.
+    Different features can be plotted independently or on the same plots.
+    Plotting an eventset without features plots timestamps instead.
+
+    When plotting a single eventset, this function is equivalent to
+    [`EventSet.plot()`][temporian.EventSet.plot].
+
+    Examples:
+        ```python
+        >>> evset = tp.event_set(timestamps=[1, 2, 4],
+        ...     features={"f1": [0, 42, 10], "f2": [10, -10, 20]})
+
+        # Plot each feature individually
+        >>> tp.plot(evset)
+
+        # Plots multiple features in the same sub-plot
+        >>> tp.plot(evset, merge=True)
+
+        # Equivalent
+        >>> evset_2 = tp.event_set([5, 6])
+        >>> tp.plot([evset, evset_2], merge=True)
+        >>> tp.plot((evset, evset_2))
+
+        # Make the plot interractive
+        >>> tp.plot(evset, interactive=True)
+
+        # Save figure to file
+        >>> fig = tp.plot(evset, return_fig=True)
+        >>> fig.savefig("/tmp/fig.png")
+
+        # Change drawing style
+        >>> tp.plot(evset, style="line")
+
+        ```
+
+    Args:
+        evsets: Single or list of EventSets to plot. Also, tuples can be used to
+            group multiple EventSets in the same sub-plot. Otherwise, all
+            EventSets and features are plotted in separate sub-plots.
+        indexes: The index keys or list of indexes keys to plot. If
+            indexes=None, plots all the available indexes. Indexes should be
+            provided as single value (e.g. string) or tuple of values. Example:
+            indexes="a", indexes=("a",), indexes=("a", "b",),
+            indexes=["a", "b"], indexes=[("a", "b"), ("a", "c")].
+        features: Feature names of the event(s) to plot. Use
+            'evset.feature_names' for the list of available names.
+            If a feature doesn't exist in an event, it's silently skipped.
+            If None, plots all features of all events.
+        width_px: Width of the figure in pixel.
+        height_per_plot_px: Height of each sub-plot (one per feature) in pixel.
+        max_points: Maximum number of points to plot.
+        min_time: If set, only plot events after it.
+        max_time: If set, only plot events before it.
+        max_num_plots: Maximum number of plots to display. If more plots are
+            available, only plot the first `max_num_plots` ones and print a
+            warning.
+        style: A `Style` or equivalent string like: `line`, `marker` or `vline`.
+        return_fig: If true, returns the figure object. The figure object
+            depends on the backend.
+        interactive: If true, creates an interactive plotting. interactive=True
+            effectively selects a backend that support interactive plotting.
+            Ignored if "backend" is set.
+        backend: Plotting library to use. Possible values are: matplotlib,
+            bokeh. If set, overrides the "interactive" argument.
+        merge: If true, plots all features in the same plots. If false, plots
+            features in separate plots. merge=True on event-sets [e1, e2] is
+            equivalent to plotting (e1, e2).
+    """
+
+    if merge:
+        if isinstance(evsets, EventSet):
+            evsets = (evsets,)
+        elif isinstance(evsets, List):
+            evsets = tuple(evsets)
+        else:
+            raise ValueError(
+                "If merge=True, 'evsets' should be an EventSet or a list of"
+                f" EventSets. Got {type(evsets)} instead."
+            )
+
+    normalized_features = normalize_features(features)
+    groups = build_groups(evsets, normalized_features)
+    normalized_indexes = normalize_indexes(indexes, groups)
+
+    if len(groups) == 0:
+        raise ValueError("Not input eventsets")
+
+    if isinstance(style, str):
+        style = Style[style]
+    assert isinstance(style, Style)
+
+    options = Options(
+        interactive=interactive,
+        backend=backend,
+        width_px=width_px,
+        height_per_plot_px=height_per_plot_px,
+        max_points=max_points,
+        min_time=(
+            duration_utils.normalize_timestamp(min_time)
+            if min_time is not None
+            else None
+        ),
+        max_time=(
+            duration_utils.normalize_timestamp(max_time)
+            if max_time is not None
+            else None
+        ),
+        max_num_plots=max_num_plots,
+        style=style,
+    )
+
+    if backend is None:
+        backend = "bokeh" if interactive else "matplotlib"
+
+    if backend not in BACKENDS:
+        raise ValueError(
+            f"Unknown plotting backend {backend}. Available "
+            f"backends: {BACKENDS}"
+        )
+
+    try:
+        plotter_class = BACKENDS[backend]()
+        fig = plot_with_plotter(
+            plotter_class=plotter_class,
+            groups=groups,
+            indexes=normalized_indexes,
+            options=options,
+        )
+
+    except ImportError:
+        print(error_message_import_backend(backend))
+        raise
+
+    return fig if return_fig else None
+
+
+def plot_with_plotter(
+    plotter_class: Type[PlotterBackend],
+    groups: Groups,
+    indexes: List[IndexType],
+    options: Options,
+):
+    num_plots = get_num_plots(groups, indexes, options)
+    plotter: PlotterBackend = plotter_class(num_plots, options)
+
+    index_names = groups[0].items[0].evtset.schema.index_names()
+
+    plot_idx = 0
+    for index in indexes:
+        assert len(index_names) == len(index)
+        if plot_idx >= num_plots:
+            # Too many plots are displayed already.
+            break
+
+        title = " ".join([f"{k}={v}" for k, v in zip(index_names, index)])
+
+        # Index of the next color to use in the plot.
+        color_idx = 0
+
+        for group in groups:
+            if plot_idx >= num_plots:
+                break
+
+            plotter.new_subplot(
+                title=title,
+                num_items=len(group.items),
+                is_unix_timestamp=group.items[
+                    0
+                ].evtset.schema.is_unix_timestamp,
+            )
+
+            # Only print the index / title once
+            title = None
+
+            for group_item in group.items:
+                xs = group_item.evtset.data[index].timestamps
+                uniform = is_uniform(xs)
+
+                plot_mask = np.full(len(xs), True)
+                if options.min_time is not None:
+                    plot_mask = plot_mask & (xs >= options.min_time)
+                if options.max_time is not None:
+                    plot_mask = plot_mask & (xs <= options.max_time)
+                if (
+                    options.max_points is not None
+                    and len(xs) > options.max_points
+                ):
+                    # Too many timestamps. Only keep the fist ones.
+                    plot_mask = plot_mask & (
+                        np.cumsum(plot_mask) <= options.max_points
+                    )
+
+                xs = xs[plot_mask]
+
+                if group_item.evtset.schema.is_unix_timestamp:
+                    xs = convert_timestamps_to_datetimes(xs)
+
+                if group_item.feature_idx == -1:
+                    # Plot the timestamps.
+                    plotter.plot_sampling(xs=xs, color_idx=color_idx)
+                else:
+                    feature_name = group_item.evtset.schema.features[
+                        group_item.feature_idx
+                    ].name
+
+                    ys = group_item.evtset.data[index].features[
+                        group_item.feature_idx
+                    ]
+                    ys = ys[plot_mask]
+                    if options.style == Style.auto:
+                        effective_stype = auto_style(uniform, xs, ys)
+                    else:
+                        effective_stype = options.style
+
+                    plotter.plot_feature(
+                        xs=xs,
+                        ys=ys,
+                        name=feature_name,
+                        style=effective_stype,
+                        color_idx=color_idx,
+                    )
+                color_idx += 1
+
+            plotter.finalize_subplot()
+
+            plot_idx += 1
+
+    return plotter.finalize()
+
+
+def get_num_plots(
+    groups: Groups,
+    indexes: List[tuple],
+    options: Options,
+):
+    """Computes the number of sub-plots."""
+
+    num_plots = len(indexes) * len(groups)
+    if num_plots == 0:
+        raise ValueError("There is nothing to plot.")
+
+    if num_plots > options.max_num_plots:
+        print(
+            f"The number of plots ({num_plots}) is larger than "
+            f'"options.max_num_plots={options.max_num_plots}". Only the first '
+            "plots will be printed."
+        )
+        num_plots = options.max_num_plots
+
+    return num_plots
+
+
+def auto_style(uniform: bool, xs, ys) -> Style:
+    """Finds the best plotting style."""
+
+    if len(ys) <= 1:
+        return Style.marker
+
+    if len(ys) == 0:
+        all_ys_are_equal = True
+    else:
+        all_ys_are_equal = np.all(ys == ys[0])
+
+    if not uniform and (len(xs) <= 1000 or all_ys_are_equal):
+        return Style.marker
+    else:
+        return Style.line
+
+
+def is_uniform(xs) -> bool:
+    """Checks if timestamps are uniformly sampled."""
+
+    diff = np.diff(xs)
+    if len(diff) == 0:
+        return True
+    return np.allclose(diff, diff[0])