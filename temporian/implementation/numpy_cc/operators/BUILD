--- conflicted
+++ resolved
@@ -1,78 +1,79 @@
-load("@pybind11_bazel//:build_defs.bzl", "pybind_extension", "pybind_library")
-
-package(
-    default_visibility = ["//visibility:public"],
-    licenses = ["notice"],
-)
-
-pybind_library(
-    name = "common",
-    hdrs = ["common.h"],
-)
-
-pybind_library(
-    name = "since_last",
-    srcs = ["since_last.cc"],
-    hdrs = ["since_last.h"],
-    deps = [":common"],
-)
-
-pybind_library(
-    name = "window",
-    srcs = ["window.cc"],
-    hdrs = ["window.h"],
-    deps = [":common"],
-)
-
-pybind_library(
-    name = "resample",
-    srcs = ["resample.cc"],
-    hdrs = ["resample.h"],
-    deps = [":common"],
-)
-
-pybind_library(
-    name = "join",
-    srcs = ["join.cc"],
-    hdrs = ["join.h"],
-    deps = [":common"],
-)
-
-pybind_library(
-    name = "add_index",
-    srcs = ["add_index.cc"],
-    hdrs = ["add_index.h"],
-    deps = [":common"],
-)
-
-pybind_library(
-<<<<<<< HEAD
-    name = "filter_moving_count",
-    srcs = ["filter_moving_count.cc"],
-    hdrs = ["filter_moving_count.h"],
-=======
-    name = "until_next",
-    srcs = ["until_next.cc"],
-    hdrs = ["until_next.h"],
->>>>>>> 5bf9cf72
-    deps = [":common"],
-)
-
-pybind_extension(
-    name = "operators_cc",
-    srcs = ["pyinit.cc"],
-    deps = [
-        ":add_index",
-        ":filter_moving_count",
-        ":join",
-        ":resample",
-        ":since_last",
-        ":until_next",
-        ":window",
-    ],
-)
-
-py_library(
-    name = "operators_cc",
-    data = [":operators_cc.so"],
-)
+load("@pybind11_bazel//:build_defs.bzl", "pybind_extension", "pybind_library")
+
+package(
+    default_visibility = ["//visibility:public"],
+    licenses = ["notice"],
+)
+
+pybind_library(
+    name = "common",
+    hdrs = ["common.h"],
+)
+
+pybind_library(
+    name = "since_last",
+    srcs = ["since_last.cc"],
+    hdrs = ["since_last.h"],
+    deps = [":common"],
+)
+
+pybind_library(
+    name = "window",
+    srcs = ["window.cc"],
+    hdrs = ["window.h"],
+    deps = [":common"],
+)
+
+pybind_library(
+    name = "resample",
+    srcs = ["resample.cc"],
+    hdrs = ["resample.h"],
+    deps = [":common"],
+)
+
+pybind_library(
+    name = "join",
+    srcs = ["join.cc"],
+    hdrs = ["join.h"],
+    deps = [":common"],
+)
+
+pybind_library(
+    name = "add_index",
+    srcs = ["add_index.cc"],
+    hdrs = ["add_index.h"],
+    deps = [":common"],
+)
+
+pybind_library(
+    name = "until_next",
+    srcs = ["until_next.cc"],
+    hdrs = ["until_next.h"],
+    deps = [":common"],
+)
+
+pybind_library(
+    name = "filter_moving_count",
+    srcs = ["filter_moving_count.cc"],
+    hdrs = ["filter_moving_count.h"],
+    deps = [":common"],
+)
+
+pybind_extension(
+    name = "operators_cc",
+    srcs = ["pyinit.cc"],
+    deps = [
+        ":add_index",
+        ":filter_moving_count",
+        ":join",
+        ":resample",
+        ":since_last",
+        ":until_next",
+        ":window",
+    ],
+)
+
+py_library(
+    name = "operators_cc",
+    data = [":operators_cc.so"],
+)